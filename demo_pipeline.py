--- conflicted
+++ resolved
@@ -1,20 +1,25 @@
-# -*- coding: utf-8 -*-
-"""
-Created on Mon Nov 21 15:53:15 2016
-
-@author: agiovann
-"""
+##@package demos  
+#\brief      for the user/programmer to understand and try the code
+#\details    all of other usefull functions (demos available on jupyter notebook) -*- coding: utf-8 -*- 
+#\version   1.0
+#\pre       EXample.First initialize the system.
+#\bug       
+#\warning   
+#\copyright GNU General Public License v2.0 
+#\date Created on Mon Nov 21 15:53:15 2016
+#\author agiovann
+#toclean
+
 from __future__ import division
 from __future__ import print_function
 from builtins import zip
 from builtins import str
+from builtins import map
 from builtins import range
+from past.utils import old_div
 import cv2
-<<<<<<< HEAD
 import glob
 
-=======
->>>>>>> 0f27fd1d
 try:
     cv2.setNumThreads(1)
 except:
@@ -36,20 +41,22 @@
 import os
 import time
 import pylab as pl
+import psutil
+import sys
+from ipyparallel import Client
+from skimage.external.tifffile import TiffFile
 import scipy
-<<<<<<< HEAD
 
 from comparison import comparison
-=======
 #%%
 from caiman.motion_correction import tile_and_correct, motion_correction_piecewise
->>>>>>> 0f27fd1d
 from caiman.source_extraction.cnmf import cnmf as cnmf
 from caiman.components_evaluation import estimate_components_quality
 from caiman.motion_correction import MotionCorrect
+from caiman.components_evaluation import evaluate_components
 from caiman.utils.visualization import plot_contours, view_patches_bar
+from caiman.base.rois import extract_binary_masks_blob
 from caiman.utils.utils import download_demo
-<<<<<<< HEAD
 
 ##@params params_movie set parameters and create template by RIGID MOTION CORRECTION
 #params_movie = {'fname': ['/Users/jeremie/CaImAn/example_movies/demoSue2x.tif'],
@@ -156,113 +163,62 @@
   }
 
 
-=======
-#%%
-#m = cm.load('example_movies/demoMovie.tif')
-#
-#cm.concatenate([m.resize(1,1,.2),m.resize(1,1,.2)],axis =1).play(fr =20, gain = 3.,magnification =3)
-#%% set parameters and create template by RIGID MOTION CORRECTION
-params_movie = {'fname': 'example_movies/demoSue2x.tif',
-                'niter_rig': 1,
-                'max_shifts': (6, 6),  # maximum allow rigid shift
-                'splits_rig': 28,  # for parallelization split the movies in  num_splits chuncks across time
-                # if none all the splits are processed and the movie is saved
-                'num_splits_to_process_rig': None,
-                # intervals at which patches are laid out for motion correction
-                'strides': (48, 48),
-                # overlap between pathes (size of patch strides+overlaps)
-                'overlaps': (24, 24),
-                'splits_els': 28,  # for parallelization split the movies in  num_splits chuncks across time
-                # if none all the splits are processed and the movie is saved
-                'num_splits_to_process_els': [14, None],
-                'upsample_factor_grid': 4,  # upsample factor to avoid smearing when merging patches
-                # maximum deviation allowed for patch with respect to rigid
-                # shift
-                'max_deviation_rigid': 3,
-                'p': 1,  # order of the autoregressive system
-                'merge_thresh': 0.8,  # merging threshold, max correlation allowed
-                'rf': 15,  # half-size of the patches in pixels. rf=25, patches are 50x50
-                'stride_cnmf': 6,  # amounpl.it of overlap between the patches in pixels
-                'K': 4,  # number of components per patch
-                # if dendritic. In this case you need to set init_method to
-                # sparse_nmf
-                'is_dendrites': False,
-                'init_method': 'greedy_roi',
-                'gSig': [4, 4],  # expected half size of neurons
-                'alpha_snmf': None,  # this controls sparsity
-                'final_frate': 30
-                }
-
-#%%
-# params_movie = {'fname':'example_movies/demoMovie.tif',
-#                'max_shifts':(1,1), # maximum allow rigid shift
-#                'splits_rig':28, # for parallelization split the movies in  num_splits chuncks across time
-#                'num_splits_to_process_rig':None, # if none all the splits are processed and the movie is saved
-#                'strides': (48,48), # intervals at which patches are laid out for motion correction
-#                'overlaps': (24,24), # overlap between pathes (size of patch strides+overlaps)
-#                'splits_els':28, # for parallelization split the movies in  num_splits chuncks across time
-#                'num_splits_to_process_els':[28,None], # if none all the splits are processed and the movie is saved
-#                'upsample_factor_grid':4, # upsample factor to avoid smearing when merging patches
-#                'max_deviation_rigid':3, #maximum deviation allowed for patch with respect to rigid shift
-#                'p': 1, # order of the autoregressive system
-#                'merge_thresh' : 0.8,  # merging threshold, max correlation allowed
-#                'rf' : 15,  # half-size of the patches in pixels. rf=25, patches are 50x50
-#                'stride_cnmf' : 6,  # amounpl.it of overlap between the patches in pixels
-#                'K' : 5,  #  number of components per patch
-#                'is_dendrites': False,  # if dendritic. In this case you need to set init_method to sparse_nmf
-#                'init_method' : 'greedy_roi',
-#                'gSig' : [4, 4],  # expected half size of neurons
-#                'alpha_snmf' : None,  # this controls sparsity
-#                'final_frate' : 30
-#                }
->>>>>>> 0f27fd1d
 #%% load movie (in memory!)
+
+#TODO: do find&replace on those parameters and delete this paragrph
+
+#@params fname name of the movie 
 fname = params_movie['fname']
+
 niter_rig = params_movie['niter_rig']
-# maximum allow rigid shift
+
+#@params max_shifts maximum allow rigid shift
 max_shifts = params_movie['max_shifts']  
-# for parallelization split the movies in  num_splits chuncks across time
+
+#@params splits_rig for parallelization split the movies in  num_splits chuncks across time
 splits_rig = params_movie['splits_rig']  
-# if none all the splits are processed and the movie is saved
+
+#@params num_splits_to_process_ri if none all the splits are processed and the movie is saved
 num_splits_to_process_rig = params_movie['num_splits_to_process_rig']
-# intervals at which patches are laid out for motion correction
+
+#@params strides intervals at which patches are laid out for motion correction
 strides = params_movie['strides']
-# overlap between pathes (size of patch strides+overlaps)
+
+#@ prams overlaps overlap between pathes (size of patch strides+overlaps)
 overlaps = params_movie['overlaps']
-# for parallelization split the movies in  num_splits chuncks across time
+
+#@params splits_els for parallelization split the movies in  num_splits chuncks across time
 splits_els = params_movie['splits_els'] 
-# if none all the splits are processed and the movie is saved
+
+#@params num_splits_to_process_els  if none all the splits are processed and the movie is saved
 num_splits_to_process_els = params_movie['num_splits_to_process_els']
-# upsample factor to avoid smearing when merging patches
+
+#@params upsample_factor_grid upsample factor to avoid smearing when merging patches
 upsample_factor_grid = params_movie['upsample_factor_grid'] 
-# maximum deviation allowed for patch with respect to rigid
-# shift
+
+#@params max_deviation_rigid maximum deviation allowed for patch with respect to rigid shift
 max_deviation_rigid = params_movie['max_deviation_rigid']
+
 #%% download movie if not there
-<<<<<<< HEAD
 #if fname == 'example_movies/demoSue2x.tif':
     #TODO: todocument
    # download_demo()
     #TODO: todocument
 m_orig = cm.load_movie_chain(fname[:1])
 
-=======
-if fname == 'example_movies/demoSue2x.tif':
-    download_demo()
-#%%
-m_orig = cm.load(fname)
->>>>>>> 0f27fd1d
 #%% play movie
+#TODO: load screenshot 1
 downsample_ratio = .2
 offset_mov = -np.min(m_orig[:100])
 m_orig.resize(1, 1, downsample_ratio).play(
     gain=10, offset = offset_mov, fr=30, magnification=2)
+
 #%% RUN ANALYSIS
 c, dview, n_processes = cm.cluster.setup_cluster(
     backend='local', n_processes=None, single_thread=False)
 #%%
+
 # movie must be mostly positive for this to work
-<<<<<<< HEAD
 #TODO : document
 #setting timer to see how the changement in functions make the code react on a same computer. 
 
@@ -292,11 +248,6 @@
 comp.comparison['rig_shifts']['ourdata'] = mc.shifts_rig 
 #needhelp why it is not the same as in the notebooks ?
 #TODO: show screenshot 2,3
-=======
-min_mov = cm.load(fname, subindices=range(400)).min()
-
-mc = MotionCorrect(fname, min_mov,
-                   dview=dview, max_shifts=max_shifts, niter_rig=niter_rig, splits_rig=splits_rig, 
                    num_splits_to_process_rig=num_splits_to_process_rig, 
                 strides= strides, overlaps= overlaps, splits_els=splits_els,
                 num_splits_to_process_els=num_splits_to_process_els, 
@@ -307,7 +258,6 @@
 # load motion corrected movie
 m_rig = cm.load(mc.fname_tot_rig)
 pl.imshow(mc.total_template_rig, cmap = 'gray')
->>>>>>> 0f27fd1d
 #%% visualize templates
 cm.movie(np.array(mc.templates_rig)).play(
     fr=10, gain=5, magnification=2, offset=offset_mov)
@@ -321,18 +271,15 @@
 #%% inspect movie
 bord_px_rig = np.ceil(np.max(mc.shifts_rig)).astype(np.int)
 downsample_ratio = .2
+#TODO: todocument
 m_rig.resize(1, 1, downsample_ratio).play(
     gain=10, offset = offset_mov*.25, fr=30, magnification=2,bord_px = bord_px_rig)
 #%%
-<<<<<<< HEAD
 #a computing intensive but parralellized part
 t1 = time.time()
 mc.motion_correct_pwrigid(save_movie=True,
                           template=mc.total_template_rig, show_template = True)
 #TODO: change var name els= pwr
-=======
-mc.motion_correct_pwrigid(save_movie=True, template=mc.total_template_rig, show_template = True)
->>>>>>> 0f27fd1d
 m_els = cm.load(mc.fname_tot_els)
 pl.imshow(mc.total_template_els, cmap = 'gray')
 #TODO: show screenshot 5
@@ -451,12 +398,8 @@
 remove_init = 0
 # downsample movie in time: use .2 or .1 if file is large and you want a quick answer             
 downsample_factor = 1 
-<<<<<<< HEAD
 base_name = fname[0].split('/')[-1][:-4]
 #TODO: todocument
-=======
-base_name = fname.split('/')[-1][:-4]
->>>>>>> 0f27fd1d
 name_new = cm.save_memmap_each(fnames, dview=dview, base_name=base_name, resize_fact=(
     1, 1, downsample_factor), remove_init=remove_init, idx_xy=idx_xy, add_to_movie=add_to_movie, border_to_0=border_to_0)
 name_new.sort()
@@ -465,16 +408,13 @@
 #%% if multiple files were saved in C format, now put them together in a single large file. 
 if len(name_new) > 1:
     fname_new = cm.save_memmap_join(
-        name_new, base_name='Yr', n_chunks=20, dview=dview)
+
+        name_new, base_name='Yr', n_chunks=30, dview=dview)
 else:
     print('One file only, not saving!')
     fname_new = name_new[0]
 
-<<<<<<< HEAD
-
-=======
-t2 = time.time() - t1
->>>>>>> 0f27fd1d
+
 
 #%% LOAD MEMMAP FILE
 # fname_new='Yr_d1_501_d2_398_d3_1_order_F_frames_369_.mmap'
@@ -495,7 +435,6 @@
     #TODO: same here
     raise Exception('Movie contains nan! You did not remove enough borders')
 #%% correlation image
-<<<<<<< HEAD
 #TODO: needinfo it is not the same and not used
 #for fff in fname_new:
 #    Cn = cm.movie(images[:1000]).local_correlations(eight_neighbours=True,swap_dim=True)
@@ -507,11 +446,6 @@
 pl.imshow(Cn, cmap='gray', vmax=.65)
 #TODO: show screenshot 11
 
-=======
-Cn = cm.local_correlations(Y)
-Cn[np.isnan(Cn)] = 0
-pl.imshow(Cn, cmap='gray', vmax=.35)
->>>>>>> 0f27fd1d
 #%% some parameter settings
 # order of the autoregressive fit to calcium imaging in general one (slow gcamps) or two (fast gcamps fast scanning)
 p = params_movie['p']  
@@ -593,32 +527,22 @@
 A, C, b, f, YrA, sn = cnm.A, cnm.C, cnm.b, cnm.f, cnm.YrA, cnm.sn
 #%% again recheck quality of components, stricter criteria
 final_frate = params_movie['final_frate']
-r_values_min = .75
+r_values_min = .85
 fitness_min = - 50
 fitness_delta_min = - 50
 Npeaks = 10
 traces = C + YrA
-<<<<<<< HEAD
 idx_components,idx_components_bad, fitness_raw, fitness_delta, r_values = estimate_components_quality(
     traces, Y, A, C, b, f, final_frate=final_frate, Npeaks=Npeaks, r_values_min=r_values_min, fitness_min=fitness_min, fitness_delta_min=fitness_delta_min, return_all = True)
-=======
-idx_components, idx_components_bad = cm.components_evaluation.estimate_components_quality(
-    traces, Y, A, C, b, f, final_frate=final_frate, Npeaks=Npeaks, r_values_min=r_values_min, fitness_min=fitness_min, fitness_delta_min=fitness_delta_min)
->>>>>>> 0f27fd1d
 print(' ***** ')
 print((len(traces)))
 print((len(idx_components)))
 #%% save results
-<<<<<<< HEAD
 np.savez(os.path.join(os.path.split(fname_new)[0], os.path.split(fname_new)[1][:-4] + 'results_analysis.npz'), Cn=Cn, A=A,
          C=C, b=b, f=f, YrA=YrA, sn=sn, d1=d1, d2=d2, idx_components=idx_components, idx_components_bad=idx_components_bad,
          fitness_raw=fitness_raw, fitness_delta=fitness_delta, r_values=r_values)
 #we save it
 comp.save(istruth=True, params=params_movie)
-=======
-np.savez(os.path.join(os.path.split(fname_new)[0], os.path.split(fname_new)[1][:-4] + 'results_analysis.npz'), Cn=Cn, A=A.todense(
-), C=C, b=b, f=f, YrA=YrA, sn=sn, d1=d1, d2=d2, idx_components=idx_components, idx_components_bad=idx_components_bad)
->>>>>>> 0f27fd1d
 #%%
 #TODO: show screenshot 14
 pl.subplot(1, 2, 1)
