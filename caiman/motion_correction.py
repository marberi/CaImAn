--- conflicted
+++ resolved
@@ -176,6 +176,8 @@
                                                                         template = template, shifts_opencv = self.shifts_opencv , save_movie_rigid = save_movie, add_to_movie= -self.min_mov, nonneg_movie = self.nonneg_movie)
         
         return self
+
+        
     
      def motion_correct_pwrigid(self,save_movie = True, template=None, show_template = True):  
         """Perform pw-rigid motion correction
@@ -1749,46 +1751,14 @@
     np.savez(fname[:-4]+'_metrics',flows = flows, norms = norms, correlations = correlations,smoothness=smoothness,tmpl = tmpl, smoothness_corr = smoothness_corr, img_corr = img_corr)
     return tmpl, correlations, flows, norms, smoothness
 
-<<<<<<< HEAD
-#%% motion correction in batches
-def motion_correct_batch_rigid(fname, max_shifts, dview = None, splits = 56 ,num_splits_to_process = None, num_iter = 1,  template = None, shifts_opencv = False, save_movie_rigid = False, add_to_movie = None, nonneg_movie = False):
-    """
-    Function that perform memory efficient hyper parallelized rigid motion corrections while also saving a memory mappable file
-
-=======
 #%%
 def motion_correct_batch_rigid(fname, max_shifts, dview = None, splits = 56 ,num_splits_to_process = None, num_iter = 1,  template = None, shifts_opencv = False, save_movie_rigid = False, add_to_movie = None, nonneg_movie = False):
     """
     Function that perform memory efficient hyper parallelized rigid motion corrections while also saving a memory mappable file
->>>>>>> 0f27fd1d
     Parameters:
     -----------
     fname: str
         name of the movie to motion correct. It should not contain nans. All the loadable formats from CaImAn are acceptable
-<<<<<<< HEAD
-
-    max_shifts: tuple
-        x and y maximum allowd shifts 
-
-    dview: ipyparallel view
-        used to perform parallel computing
-
-    splits: int
-        number of batches in which the movies is subdivided
-
-    num_splits_to_process: int
-        number of batches to process. when not None, the movie is not saved since only a random subset of batches will be processed
-
-    num_iter: int
-        number of iterations to perform. The more iteration the better will be the template. 
-
-    template: ndarray
-        if a good approximation of the template to register is available, it can be used 
-
-    shifts_opencv: boolean
-         toggle the shifts applied with opencv, if yes faster but induces some smoothing
-
-=======
     max_shifts: tuple
         x and y maximum allowd shifts 
     dview: ipyparallel view
@@ -1803,7 +1773,6 @@
         if a good approximation of the template to register is available, it can be used 
     shifts_opencv: boolean
          toggle the shifts applied with opencv, if yes faster but induces some smoothing
->>>>>>> 0f27fd1d
     save_movie_rigid: boolean
          toggle save movie
     
@@ -2007,7 +1976,7 @@
 
     name, extension = os.path.splitext(img_name)[:2]
     
-    if extension == '.tif' or extension == '.tiff':  # check if tiff 
+    if extension == '.tif' or extension == '.tiff':  # check if tiff file
         imgs = imread(img_name,key = idxs)
         mc = np.zeros(imgs.shape,dtype = np.float32)
         shift_info = []
