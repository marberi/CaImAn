#!/usr/bin/env python
# -*- coding: utf-8 -*-

"""
@author Andrea Giovannucci,

The functions apply_shifts_dft, register_translation, _compute_error, _compute_phasediff, and _upsampled_dft are from
SIMA (https://github.com/losonczylab/sima), licensed under the  GNU GENERAL PUBLIC LICENSE, Version 2, 1991.
These same functions were adapted from sckikit-image, licensed as follows:

Copyright (C) 2011, the scikit-image team
 All rights reserved.

 Redistribution and use in source and binary forms, with or without
 modification, are permitted provided that the following conditions are
 met:

  1. Redistributions of source code must retain the above copyright
     notice, this list of conditions and the following disclaimer.
  2. Redistributions in binary form must reproduce the above copyright
     notice, this list of conditions and the following disclaimer in
     the documentation and/or other materials provided with the
     distribution.
  3. Neither the name of skimage nor the names of its contributors may be
     used to endorse or promote products derived from this software without
     specific prior written permission.

 THIS SOFTWARE IS PROVIDED BY THE AUTHOR ``AS IS'' AND ANY EXPRESS OR
 IMPLIED WARRANTIES, INCLUDING, BUT NOT LIMITED TO, THE IMPLIED
 WARRANTIES OF MERCHANTABILITY AND FITNESS FOR A PARTICULAR PURPOSE ARE
 DISCLAIMED. IN NO EVENT SHALL THE AUTHOR BE LIABLE FOR ANY DIRECT,
 INDIRECT, INCIDENTAL, SPECIAL, EXEMPLARY, OR CONSEQUENTIAL DAMAGES
 (INCLUDING, BUT NOT LIMITED TO, PROCUREMENT OF SUBSTITUTE GOODS OR
 SERVICES; LOSS OF USE, DATA, OR PROFITS; OR BUSINESS INTERRUPTION)
 HOWEVER CAUSED AND ON ANY THEORY OF LIABILITY, WHETHER IN CONTRACT,
 STRICT LIABILITY, OR TORT (INCLUDING NEGLIGENCE OR OTHERWISE) ARISING
 IN ANY WAY OUT OF THE USE OF THIS SOFTWARE, EVEN IF ADVISED OF THE
 POSSIBILITY OF SUCH DAMAGE.

"""

from past.builtins import basestring
from builtins import zip
from builtins import map
from builtins import str
from builtins import range
from past.utils import old_div
import collections
import cv2
import gc
import h5py
import itertools
import logging
import numpy as np
from numpy.fft import ifftshift
import os
import pylab as pl
import tifffile
from typing import List, Optional
from skimage.transform import resize as resize_sk
from skimage.transform import warp as warp_sk

import caiman as cm
import caiman.base.movies
import caiman.motion_correction
from caiman.paths import memmap_frames_filename
from .mmapping import prepare_shape

try:
    cv2.setNumThreads(0)
except:
    pass

from cv2 import dft as fftn
from cv2 import idft as ifftn
opencv = True

try:
    import pycuda.gpuarray as gpuarray
    import pycuda.driver as cudadrv
    import atexit
    HAS_CUDA = True
except ImportError:
    HAS_CUDA = False

try:
    profile
except:
    def profile(a): return a
#%%


class MotionCorrect(object):
    """
        class implementing motion correction operations
       """

    def __init__(self, fname, min_mov=None, dview=None, max_shifts=(6, 6), niter_rig=1, splits_rig=14, num_splits_to_process_rig=None,
                 strides=(96, 96), overlaps=(32, 32), splits_els=14, num_splits_to_process_els=[7, None],
                 upsample_factor_grid=4, max_deviation_rigid=3, shifts_opencv=True, nonneg_movie=True, gSig_filt=None,
                 use_cuda=False, border_nan=True, pw_rigid=False, num_frames_split=80, var_name_hdf5='mov',is3D=False):
        """
        Constructor class for motion correction operations

        Args:
           fname: str
               path to file to motion correct

           min_mov: int16 or float32
               estimated minimum value of the movie to produce an output that is positive

           dview: ipyparallel view object list
               to perform parallel computing, if NOne will operate in single thread

           max_shifts: tuple
               maximum allow rigid shift

           niter_rig':int
               maximum number of iterations rigid motion correction, in general is 1. 0
               will quickly initialize a template with the first frames

           splits_rig': int
            for parallelization split the movies in  num_splits chuncks across time

           num_splits_to_process_rig:list,
               if none all the splits are processed and the movie is saved, otherwise at each iteration
               num_splits_to_process_rig are considered

           strides: tuple
               intervals at which patches are laid out for motion correction

           overlaps: tuple
               overlap between pathes (size of patch strides+overlaps)

           pw_rigig: bool, default: False
               flag for performing motion correction when calling motion_correct

           splits_els':list
               for parallelization split the movies in  num_splits chuncks across time

           num_splits_to_process_els:list,
               if none all the splits are processed and the movie is saved  otherwise at each iteration
                num_splits_to_process_els are considered

           upsample_factor_grid:int,
               upsample factor of shifts per patches to avoid smearing when merging patches

           max_deviation_rigid:int
               maximum deviation allowed for patch with respect to rigid shift

           shifts_opencv: Bool
               apply shifts fast way (but smoothing results)

           nonneg_movie: boolean
               make the SAVED movie and template mostly nonnegative by removing min_mov from movie

           use_cuda : bool, optional
               Use skcuda.fft (if available). Default: False

           border_nan : bool or string, optional
               Specifies how to deal with borders. (True, False, 'copy', 'min')

           num_frames_split: int, default: 80
               Number of frames in each batch. Used when cosntructing the options
               through the params object

           var_name_hdf5: str, default: 'mov'
               If loading from hdf5, name of the variable to load

            is3D: bool, default: False
                Flag for 3D motion correction
                
       Returns:
           self

        """
        if 'ndarray' in str(type(fname)):
            logging.info('Creating file for motion correction "tmp_mov_mot_corr.hdf5"')
            cm.movie(fname).save('./tmp_mov_mot_corr.hdf5')
            fname = ['./tmp_mov_mot_corr.hdf5']

        if type(fname) is not list:
            fname = [fname]

        self.fname = fname
        self.dview = dview
        self.max_shifts = max_shifts
        self.niter_rig = niter_rig
        self.splits_rig = splits_rig
        self.num_splits_to_process_rig = num_splits_to_process_rig
        self.strides = strides
        self.overlaps = overlaps
        self.splits_els = splits_els
        self.num_splits_to_process_els = num_splits_to_process_els
        self.upsample_factor_grid = upsample_factor_grid
        self.max_deviation_rigid = max_deviation_rigid
        self.shifts_opencv = shifts_opencv
        self.min_mov = min_mov
        self.nonneg_movie = nonneg_movie
        self.gSig_filt = gSig_filt
        self.use_cuda = use_cuda
        self.border_nan = border_nan
        self.pw_rigid = pw_rigid
        self.var_name_hdf5 = var_name_hdf5
        self.is3D = is3D
        if self.use_cuda and not HAS_CUDA:
            logging.debug("pycuda is unavailable. Falling back to default FFT.")

    def motion_correct(self, template=None, save_movie=False):
        """general function for performing all types of motion correction. The
        function will perform either rigid or piecewise rigid motion correction
        depending on the attribute self.pw_rigid and will perform high pass
        spatial filtering for determining the motion (used in 1p data) if the
        attribute self.gSig_filt is not None. A template can be passed, and the
        output can be saved as a memory mapped file.

        Args:
            template: ndarray, default: None
                template provided by user for motion correction

            save_movie: bool, default: False
                flag for saving motion corrected file(s) as memory mapped file(s)

        Returns:
            self
        """
        # TODO: Review the docs here, and also why we would ever return self
        #       from a method that is not a constructor
        if self.min_mov is None:
            if self.gSig_filt is None:
                self.min_mov = np.array([cm.load(self.fname[0],
                                                 var_name_hdf5=self.var_name_hdf5,
                                                 subindices=slice(400))]).min()
            else:
                self.min_mov = np.array([high_pass_filter_space(m_, self.gSig_filt)
                    for m_ in cm.load(self.fname[0], var_name_hdf5=self.var_name_hdf5,
                                      subindices=slice(400))]).min()

        if self.pw_rigid:
            self.motion_correct_pwrigid(template=template, save_movie=save_movie)
            if self.is3D:
                # TODO - error at this point after saving
                b0 = np.ceil(np.maximum(np.max(np.abs(self.x_shifts_els)),
                                    np.max(np.abs(self.y_shifts_els)),
                                    np.max(np.abs(self.z_shifts_els))))
            else:
                b0 = np.ceil(np.maximum(np.max(np.abs(self.x_shifts_els)),
                                    np.max(np.abs(self.y_shifts_els))))
        else:
            self.motion_correct_rigid(template=template, save_movie=save_movie)
            b0 = np.ceil(np.max(np.abs(self.shifts_rig)))
        self.border_to_0 = b0.astype(np.int)
        self.mmap_file = self.fname_tot_els if self.pw_rigid else self.fname_tot_rig
        return self

    def motion_correct_rigid(self, template=None, save_movie=False) -> None:
        """
        Perform rigid motion correction

        Args:
            template: ndarray 2D (or 3D)
                if known, one can pass a template to register the frames to

            save_movie_rigid:Bool
                save the movies vs just get the template

        Important Fields:
            self.fname_tot_rig: name of the mmap file saved

            self.total_template_rig: template updated by iterating  over the chunks

            self.templates_rig: list of templates. one for each chunk

            self.shifts_rig: shifts in x and y (and z if 3D) per frame
        """
        logging.debug('Entering Rigid Motion Correction')
        logging.debug(-self.min_mov)  # XXX why the minus?
        self.total_template_rig = template
        self.templates_rig:List = []
        self.fname_tot_rig:List = []
        self.shifts_rig:List = []

        for fname_cur in self.fname:
            _fname_tot_rig, _total_template_rig, _templates_rig, _shifts_rig = motion_correct_batch_rigid(
                fname_cur,
                self.max_shifts,
                dview=self.dview,
                splits=self.splits_rig,
                num_splits_to_process=self.num_splits_to_process_rig,
                num_iter=self.niter_rig,
                template=self.total_template_rig,
                shifts_opencv=self.shifts_opencv,
                save_movie_rigid=save_movie,
                add_to_movie=-self.min_mov,
                nonneg_movie=self.nonneg_movie,
                gSig_filt=self.gSig_filt,
                use_cuda=self.use_cuda,
                border_nan=self.border_nan,
                var_name_hdf5=self.var_name_hdf5,
                is3D=self.is3D)
            if template is None:
                self.total_template_rig = _total_template_rig

            self.templates_rig += _templates_rig
            self.fname_tot_rig += [_fname_tot_rig]
            self.shifts_rig += _shifts_rig

    def motion_correct_pwrigid(self, save_movie:bool=True, template:np.ndarray=None, show_template:bool=False) -> None:
        """Perform pw-rigid motion correction

        Args:
<<<<<<< HEAD
            template: ndarray 2D (or 3D)
                if known, one can pass a template to register the frames to

=======
>>>>>>> c3970c6f
            save_movie:Bool
                save the movies vs just get the template

            template: ndarray 2D
                if known, one can pass a template to register the frames to

            show_template: boolean
                whether to show the updated template at each iteration

        Important Fields:
            self.fname_tot_els: name of the mmap file saved
            self.templates_els: template updated by iterating  over the chunks
            self.x_shifts_els: shifts in x per frame per patch
            self.y_shifts_els: shifts in y per frame per patch
            self.z_shifts_els: shifts in z per frame per patch (if 3D)
            self.coord_shifts_els: coordinates associated to the patch for
            values in x_shifts_els and y_shifts_els (and z_shifts_els if 3D)
            self.total_template_els: list of templates. one for each chunk

        Raises:
            Exception: 'Error: Template contains NaNs, Please review the parameters'
        """

        num_iter = 1
        if template is None:
            logging.info('Generating template by rigid motion correction')
            self.motion_correct_rigid()
            self.total_template_els = self.total_template_rig.copy()
        else:
            self.total_template_els = template

        self.fname_tot_els:List = []
        self.templates_els:List = []
        self.x_shifts_els:List = []
        self.y_shifts_els:List = []
        if self.is3D:
            self.z_shifts_els:List = []

        self.coord_shifts_els:List = []
        for name_cur in self.fname:
            for num_splits_to_process in self.num_splits_to_process_els:
                _fname_tot_els, new_template_els, _templates_els,\
                    _x_shifts_els, _y_shifts_els, _z_shifts_els, _coord_shifts_els = motion_correct_batch_pwrigid(
                        name_cur, self.max_shifts, self.strides, self.overlaps, -self.min_mov,
                        dview=self.dview, upsample_factor_grid=self.upsample_factor_grid,
                        max_deviation_rigid=self.max_deviation_rigid, splits=self.splits_els,
                        num_splits_to_process=num_splits_to_process, num_iter=num_iter, template=self.total_template_els,
                        shifts_opencv=self.shifts_opencv, save_movie=save_movie, nonneg_movie=self.nonneg_movie, gSig_filt=self.gSig_filt,
                        use_cuda=self.use_cuda, border_nan=self.border_nan, var_name_hdf5=self.var_name_hdf5, is3D=self.is3D)
                if not self.is3D:
                    if show_template:
                        pl.imshow(new_template_els)
                        pl.pause(.5)
                if np.isnan(np.sum(new_template_els)):
                    raise Exception(
                        'Template contains NaNs, something went wrong. Reconsider the parameters')

            if template is None:
                self.total_template_els = new_template_els

            self.fname_tot_els += [_fname_tot_els]
            self.templates_els += _templates_els
            self.x_shifts_els += _x_shifts_els
            self.y_shifts_els += _y_shifts_els
            if self.is3D:
                self.z_shifts_els += _z_shifts_els
            self.coord_shifts_els += _coord_shifts_els

    def apply_shifts_movie(self, fname, rigid_shifts:bool=True, save_memmap:bool=False,
                           save_base_name:str='MC', order:str='F'):
        """
        Applies shifts found by registering one file to a different file. Useful
        for cases when shifts computed from a structural channel are applied to a
        functional channel. Currently only application of shifts through openCV is
        supported. Returns either cm.movie or the path to a memory mapped file.

        Args:
            fname: str of List[str]
                name(s) of the movie to motion correct. It should not contain
                nans. All the loadable formats from CaImAn are acceptable

            rigid_shifts: bool (True)
                apply rigid or pw-rigid shifts (must exist in the mc object)

            save_memmap: bool (False)
                flag for saving the resulting file in memory mapped form

            save_base_name: str ['MC']
                base name for memory mapped file name

            order: 'F' or 'C' ['F']
                order of resulting memory mapped file

        Returns:
            m_reg: caiman movie object
                caiman movie object with applied shifts (not memory mapped)
        """

        Y = cm.load(fname).astype(np.float32)

        if rigid_shifts is True:
            if self.shifts_opencv:
                m_reg = [apply_shift_iteration(img, shift, border_nan=self.border_nan)
                         for img, shift in zip(Y, self.shifts_rig)]
            else:
                m_reg = [apply_shifts_dft(img, (
                    sh[0], sh[1]), 0, is_freq=False, border_nan=self.border_nan) for img, sh in zip(
                    Y, self.shifts_rig)]
        else:
            xy_grid = [(it[0], it[1]) for it in sliding_window(Y[0], self.overlaps, self.strides)]
            dims_grid = tuple(np.max(np.stack(xy_grid, axis=1), axis=1) - np.min(
                np.stack(xy_grid, axis=1), axis=1) + 1)
            shifts_x = np.stack([np.reshape(_sh_, dims_grid, order='C').astype(
                np.float32) for _sh_ in self.x_shifts_els], axis=0)
            shifts_y = np.stack([np.reshape(_sh_, dims_grid, order='C').astype(
                np.float32) for _sh_ in self.y_shifts_els], axis=0)
            dims = Y.shape[1:]
#            x_grid, y_grid = np.meshgrid(np.arange(0., dims[0]).astype(
#                np.float32), np.arange(0., dims[1]).astype(np.float32))
            x_grid, y_grid = np.meshgrid(np.arange(0., dims[1]).astype(
                np.float32), np.arange(0., dims[0]).astype(np.float32))
            m_reg = [cv2.remap(img, -cv2.resize(shiftY, dims[::-1]) + x_grid,
                               -cv2.resize(shiftX, dims[::-1]) + y_grid,
                               cv2.INTER_CUBIC, borderMode=cv2.BORDER_REPLICATE)
                     for img, shiftX, shiftY in zip(Y, shifts_x, shifts_y)]
        m_reg = np.stack(m_reg, axis=0)
        if save_memmap:
            dims = m_reg.shape
            fname_tot = memmap_frames_filename(save_base_name, dims[1:], dims[0], order)
            big_mov = np.memmap(fname_tot, mode='w+', dtype=np.float32,
                        shape=prepare_shape((np.prod(dims[1:]), dims[0])), order=order)
            big_mov[:] = np.reshape(m_reg.transpose(1, 2, 0), (np.prod(dims[1:]), dims[0]), order=order)
            big_mov.flush()
            del big_mov
            return fname_tot
        else:
            return cm.movie(m_reg)


#%%
def apply_shift_iteration(img, shift, border_nan:bool=False, border_type=cv2.BORDER_REFLECT):
    # todo todocument

    sh_x_n, sh_y_n = shift
    w_i, h_i = img.shape
    M = np.float32([[1, 0, sh_y_n], [0, 1, sh_x_n]])
    min_, max_ = np.nanmin(img), np.nanmax(img)
    img = np.clip(cv2.warpAffine(img, M, (h_i, w_i),
                                 flags=cv2.INTER_CUBIC, borderMode=border_type), min_, max_)
    if border_nan is not False:
        max_w, max_h, min_w, min_h = 0, 0, 0, 0
        max_h, max_w = np.ceil(np.maximum(
            (max_h, max_w), shift)).astype(np.int)
        min_h, min_w = np.floor(np.minimum(
            (min_h, min_w), shift)).astype(np.int)
        if border_nan is True:
            img[:max_h, :] = np.nan
            if min_h < 0:
                img[min_h:, :] = np.nan
            img[:, :max_w] = np.nan
            if min_w < 0:
                img[:, min_w:] = np.nan
        elif border_nan == 'min':
            img[:max_h, :] = min_
            if min_h < 0:
                img[min_h:, :] = min_
            img[:, :max_w] = min_
            if min_w < 0:
                img[:, min_w:] = min_
        elif border_nan == 'copy':
            if max_h > 0:
                img[:max_h] = img[max_h]
            if min_h < 0:
                img[min_h:] = img[min_h-1]
            if max_w > 0:
                img[:, :max_w] = img[:, max_w, np.newaxis]
            if min_w < 0:
                img[:, min_w:] = img[:, min_w-1, np.newaxis]

    return img


#%%
def apply_shift_online(movie_iterable, xy_shifts, save_base_name=None, order='F'):
    """
    Applies rigid shifts to a loaded movie. Useful when processing a dataset
    with CaImAn online and you want to obtain the registered movie after
    processing is finished or when operating with dual channels.
    When save_base_name is None the registered file is returned as a caiman
    movie. Otherwise a memory mapped file is saved.
    Currently only rigid shifts are supported supported.

    Args:
        movie_iterable: cm.movie or np.array
            Movie to be registered in T x X x Y format

        xy_shifts: list
            list of shifts to be applied

        save_base_name: str or None
            prefix for memory mapped file otherwise registered file is returned
            to memory

        order: 'F' or 'C'
            order of memory mapped file

    Returns:
        name of registered memory mapped file if save_base_name is not None,
        otherwise registered file
    """
    # todo use for non rigid shifts

    if len(movie_iterable) != len(xy_shifts):
        raise Exception('Number of shifts does not match movie length!')
    count = 0
    new_mov = []
    dims = (len(movie_iterable),) + movie_iterable[0].shape  # TODO: Refactor so length is either tracked separately or is last part of tuple

    if save_base_name is not None:
        fname_tot = memmap_frames_filename(save_base_name, dims[1:], dims[0], order)
        big_mov = np.memmap(fname_tot, mode='w+', dtype=np.float32,
                            shape=prepare_shape((np.prod(dims[1:]), dims[0])), order=order)

    for page, shift in zip(movie_iterable, xy_shifts):
        if 'tifffile' in str(type(movie_iterable[0])):
            page = page.asarray()

        img = np.array(page, dtype=np.float32)
        new_img = apply_shift_iteration(img, shift)
        if save_base_name is not None:
            big_mov[:, count] = np.reshape(
                new_img, np.prod(dims[1:]), order='F')
        else:
            new_mov.append(new_img)
        count += 1

    if save_base_name is not None:
        big_mov.flush()
        del big_mov
        return fname_tot
    else:
        return np.array(new_mov)
#%%

def motion_correct_oneP_rigid(
        filename,
        gSig_filt,
        max_shifts,
        dview=None,
        splits_rig=10,
        save_movie=True,
        border_nan=True):
    '''Perform rigid motion correction on one photon imaging movies

    Args:
        filename: str
            name of the file to correct
        gSig_filt:
            size of the filter. If algorithm does not work change this parameters
        max_shifts: tuple of ints
            max shifts in x and y allowed
        dview:
            handle to cluster
        splits_rig: int
            number of chunks for parallelizing motion correction (remember that it should hold that length_movie/num_splits_to_process_rig>100)
        save_movie: bool
            whether to save the movie in memory mapped format
        border_nan : bool or string, optional
            Specifies how to deal with borders. (True, False, 'copy', 'min')        

    Returns:
        Motion correction object
    '''
    min_mov = np.array([caiman.motion_correction.high_pass_filter_space(
        m_, gSig_filt) for m_ in cm.load(filename[0], subindices=range(400))]).min()
    new_templ = None

    # TODO: needinfo how the classes works
    mc = MotionCorrect(
        filename,
        min_mov,
        dview=dview,
        max_shifts=max_shifts,
        niter_rig=1,
        splits_rig=splits_rig,
        num_splits_to_process_rig=None,
        shifts_opencv=True,
        nonneg_movie=True,
        gSig_filt=gSig_filt,
        border_nan=border_nan,
        is3D=False)

    mc.motion_correct_rigid(save_movie=save_movie, template=new_templ)

    return mc

def motion_correct_oneP_nonrigid(
        filename,
        gSig_filt,
        max_shifts,
        strides,
        overlaps,
        splits_els,
        upsample_factor_grid,
        max_deviation_rigid,
        dview=None,
        splits_rig=10,
        save_movie=True,
        new_templ=None,
        border_nan=True):
    '''Perform rigid motion correction on one photon imaging movies

    Args:
        filename: str
            name of the file to correct
        gSig_filt:
            size of the filter. If algorithm does not work change this parameters
        max_shifts: tuple of ints
            max shifts in x and y allowed
        dview:
            handle to cluster
        splits_rig: int
            number of chunks for parallelizing motion correction (remember that it should hold that length_movie/num_splits_to_process_rig>100)
        save_movie: bool
            whether to save the movie in memory mapped format
        border_nan : bool or string, optional
            specifies how to deal with borders. (True, False, 'copy', 'min')

    Returns:
        Motion correction object
    '''

    if new_templ is None:
        min_mov = np.array([cm.motion_correction.high_pass_filter_space(
            m_, gSig_filt) for m_ in cm.load(filename, subindices=range(400))]).min()
    else:
        min_mov = np.min(new_templ)

    # TODO: needinfo how the classes works
    mc = MotionCorrect(
        filename,
        min_mov,
        dview=dview,
        max_shifts=max_shifts,
        niter_rig=1,
        splits_rig=splits_rig,
        num_splits_to_process_rig=None,
        shifts_opencv=True,
        nonneg_movie=True,
        gSig_filt=gSig_filt,
        strides=strides,
        overlaps=overlaps,
        splits_els=splits_els,
        upsample_factor_grid=upsample_factor_grid,
        max_deviation_rigid=max_deviation_rigid,
        border_nan=border_nan,
        is3D=False)

    mc.motion_correct_pwrigid(save_movie=True, template=new_templ)
    return mc

def motion_correct_online_multifile(list_files, add_to_movie, order='C', **kwargs):
    # todo todocument

    kwargs['order'] = order
    all_names = []
    all_shifts = []
    all_xcorrs = []
    all_templates = []
    template = None
    kwargs_ = kwargs.copy()
    kwargs_['order'] = order
    total_frames = 0
    for file_ in list_files:
        logging.info(('Processing:' + file_))
        kwargs_['template'] = template
        kwargs_['save_base_name'] = file_[:-4]
        tffl = tifffile.TiffFile(file_)
        shifts, xcorrs, template, fname_tot = motion_correct_online(
            tffl, add_to_movie, **kwargs_)[0:4]
        all_names.append(fname_tot)
        all_shifts.append(shifts)
        all_xcorrs.append(xcorrs)
        all_templates.append(template)
        total_frames = total_frames + len(shifts)

    return all_names, all_shifts, all_xcorrs, all_templates


#%%
def motion_correct_online(movie_iterable, add_to_movie, max_shift_w=25, max_shift_h=25, save_base_name=None, order='C',
                          init_frames_template=100, show_movie=False, bilateral_blur=False, template=None, min_count=1000,
                          border_to_0=0, n_iter=1, remove_blanks=False, show_template=False, return_mov=False,
                          use_median_as_template=False):
    # todo todocument

    shifts = []  # store the amount of shift in each frame
    xcorrs = []
    if remove_blanks and n_iter == 1:
        raise Exception(
            'In order to remove blanks you need at least two iterations n_iter=2')

    if 'tifffile' in str(type(movie_iterable[0])):
        if len(movie_iterable) == 1:
            logging.warning(
                '******** WARNING ****** NEED TO LOAD IN MEMORY SINCE SHAPE OF PAGE IS THE FULL MOVIE')
            movie_iterable = movie_iterable.asarray()
            init_mov = movie_iterable[:init_frames_template]
        else:
            init_mov = [m.asarray()
                        for m in movie_iterable[:init_frames_template]]
    else:
        init_mov = movie_iterable[slice(0, init_frames_template, 1)]

    dims = (len(movie_iterable),) + movie_iterable[0].shape # TODO: Refactor so length is either tracked separately or is last part of tuple
    logging.debug("dimensions:" + str(dims))

    if use_median_as_template:
        template = bin_median(movie_iterable)

    if template is None:
        template = bin_median(init_mov)
        count = init_frames_template
        if np.percentile(template, 1) + add_to_movie < - 10:
            raise Exception(
                'Movie too negative, You need to add a larger value to the movie (add_to_movie)')
        template = np.array(template + add_to_movie, dtype=np.float32)
    else:
        if np.percentile(template, 1) < - 10:
            raise Exception(
                'Movie too negative, You need to add a larger value to the movie (add_to_movie)')
        count = min_count

    min_mov = 0
    buffer_size_frames = 100
    buffer_size_template = 100
    buffer_frames:collections.deque = collections.deque(maxlen=buffer_size_frames)
    buffer_templates:collections.deque = collections.deque(maxlen=buffer_size_template)
    max_w, max_h, min_w, min_h = 0, 0, 0, 0

    big_mov = None
    if return_mov:
        mov:Optional[List] = []
    else:
        mov = None

    for n in range(n_iter):
        if n > 0:
            count = init_frames_template

        if (save_base_name is not None) and (big_mov is None) and (n_iter == (n + 1)):

            if remove_blanks:
                dims = (dims[0], dims[1] + min_h -
                        max_h, dims[2] + min_w - max_w)

            fname_tot:Optional[str] = memmap_frames_filename(save_base_name, dims[1:], dims[0], order)
            big_mov = np.memmap(fname_tot, mode='w+', dtype=np.float32,
                                shape=prepare_shape((np.prod(dims[1:]), dims[0])), order=order)

        else:
            fname_tot = None

        shifts_tmp = []
        xcorr_tmp = []
        for idx_frame, page in enumerate(movie_iterable):

            if 'tifffile' in str(type(movie_iterable[0])):
                page = page.asarray()

            img = np.array(page, dtype=np.float32)
            img = img + add_to_movie

            new_img, template_tmp, shift, avg_corr = motion_correct_iteration(
                img, template, count, max_shift_w=max_shift_w, max_shift_h=max_shift_h, bilateral_blur=bilateral_blur)

            max_h, max_w = np.ceil(np.maximum(
                (max_h, max_w), shift)).astype(np.int)
            min_h, min_w = np.floor(np.minimum(
                (min_h, min_w), shift)).astype(np.int)

            if count < (buffer_size_frames + init_frames_template):
                template_old = template
                template = template_tmp
            else:
                template_old = template
            buffer_frames.append(new_img)

            if count % 100 == 0:
                if count >= (buffer_size_frames + init_frames_template):
                    buffer_templates.append(np.mean(buffer_frames, 0))
                    template = np.median(buffer_templates, 0)

                if show_template:
                    pl.cla()
                    pl.imshow(template, cmap='gray', vmin=250,
                              vmax=350, interpolation='none')
                    pl.pause(.001)

                logging.debug('Relative change in template:' + str(
                    old_div(np.sum(np.abs(template - template_old)), np.sum(np.abs(template)))))
                logging.debug('Iteration:' + str(count))

            if border_to_0 > 0:
                new_img[:border_to_0, :] = min_mov
                new_img[:, :border_to_0] = min_mov
                new_img[:, -border_to_0:] = min_mov
                new_img[-border_to_0:, :] = min_mov

            shifts_tmp.append(shift)
            xcorr_tmp.append(avg_corr)

            if remove_blanks and n > 0 and (n_iter == (n + 1)):

                new_img = new_img[max_h:, :]
                if min_h < 0:
                    new_img = new_img[:min_h, :]
                new_img = new_img[:, max_w:]
                if min_w < 0:
                    new_img = new_img[:, :min_w]

            if (save_base_name is not None) and (n_iter == (n + 1)):
                big_mov[:, idx_frame] = np.reshape(new_img, np.prod(dims[1:]), order='F') # type: ignore
                                                                                          # mypy cannot prove that big_mov is not still None

            if mov is not None and (n_iter == (n + 1)):
                mov.append(new_img)

            if show_movie:
                cv2.imshow('frame', old_div(new_img, 500))
                logging.info(shift)
                if not np.any(np.remainder(shift, 1) == (0, 0)):
                    cv2.waitKey(int(1. / 500 * 1000))

            count += 1
        shifts.append(shifts_tmp)
        xcorrs.append(xcorr_tmp)

    if save_base_name is not None:
        logging.debug('Flushing memory')
        big_mov.flush() # type: ignore # mypy cannot prove big_mov is not still None
        del big_mov
        gc.collect()

    if mov is not None:
        mov = np.dstack(mov).transpose([2, 0, 1])

    return shifts, xcorrs, template, fname_tot, mov


#%%
def motion_correct_iteration(img, template, frame_num, max_shift_w=25,
                             max_shift_h=25, bilateral_blur=False, diameter=10, sigmaColor=10000, sigmaSpace=0):
    # todo todocument
    h_i, w_i = template.shape
    ms_h = max_shift_h
    ms_w = max_shift_w

    if bilateral_blur:
        img = cv2.bilateralFilter(img, diameter, sigmaColor, sigmaSpace)
    templ_crop = template[max_shift_h:h_i - max_shift_h,
                          max_shift_w:w_i - max_shift_w].astype(np.float32)
    res = cv2.matchTemplate(img, templ_crop, cv2.TM_CCORR_NORMED)

    top_left = cv2.minMaxLoc(res)[3]
    avg_corr = np.max(res)
    sh_y, sh_x = top_left

    if (0 < top_left[1] < 2 * ms_h - 1) & (0 < top_left[0] < 2 * ms_w - 1):
        # if max is internal, check for subpixel shift using gaussian
        # peak registration
        log_xm1_y = np.log(res[sh_x - 1, sh_y])
        log_xp1_y = np.log(res[sh_x + 1, sh_y])
        log_x_ym1 = np.log(res[sh_x, sh_y - 1])
        log_x_yp1 = np.log(res[sh_x, sh_y + 1])
        four_log_xy = 4 * np.log(res[sh_x, sh_y])

        sh_x_n = -(sh_x - ms_h + old_div((log_xm1_y - log_xp1_y),
                                         (2 * log_xm1_y - four_log_xy + 2 * log_xp1_y)))
        sh_y_n = -(sh_y - ms_w + old_div((log_x_ym1 - log_x_yp1),
                                         (2 * log_x_ym1 - four_log_xy + 2 * log_x_yp1)))
    else:
        sh_x_n = -(sh_x - ms_h)
        sh_y_n = -(sh_y - ms_w)

    M = np.float32([[1, 0, sh_y_n], [0, 1, sh_x_n]])
    min_, max_ = np.min(img), np.max(img)
    new_img = np.clip(cv2.warpAffine(
        img, M, (w_i, h_i), flags=cv2.INTER_CUBIC, borderMode=cv2.BORDER_REFLECT), min_, max_)

    new_templ = template * frame_num / \
        (frame_num + 1) + 1. / (frame_num + 1) * new_img
    shift = [sh_x_n, sh_y_n]

    return new_img, new_templ, shift, avg_corr

#%%


@profile
def motion_correct_iteration_fast(img, template, max_shift_w=10, max_shift_h=10):
    """ For using in online realtime scenarios """
    h_i, w_i = template.shape
    ms_h = max_shift_h
    ms_w = max_shift_w

    templ_crop = template[max_shift_h:h_i - max_shift_h,
                          max_shift_w:w_i - max_shift_w].astype(np.float32)

    res = cv2.matchTemplate(img, templ_crop, cv2.TM_CCORR_NORMED)
    top_left = cv2.minMaxLoc(res)[3]

    sh_y, sh_x = top_left

    if (0 < top_left[1] < 2 * ms_h - 1) & (0 < top_left[0] < 2 * ms_w - 1):
        # if max is internal, check for subpixel shift using gaussian
        # peak registration
        log_xm1_y = np.log(res[sh_x - 1, sh_y])
        log_xp1_y = np.log(res[sh_x + 1, sh_y])
        log_x_ym1 = np.log(res[sh_x, sh_y - 1])
        log_x_yp1 = np.log(res[sh_x, sh_y + 1])
        four_log_xy = 4 * np.log(res[sh_x, sh_y])

        sh_x_n = -(sh_x - ms_h + old_div((log_xm1_y - log_xp1_y),
                                         (2 * log_xm1_y - four_log_xy + 2 * log_xp1_y)))
        sh_y_n = -(sh_y - ms_w + old_div((log_x_ym1 - log_x_yp1),
                                         (2 * log_x_ym1 - four_log_xy + 2 * log_x_yp1)))
    else:
        sh_x_n = -(sh_x - ms_h)
        sh_y_n = -(sh_y - ms_w)

    M = np.float32([[1, 0, sh_y_n], [0, 1, sh_x_n]])

    new_img = cv2.warpAffine(
        img, M, (w_i, h_i), flags=cv2.INTER_CUBIC, borderMode=cv2.BORDER_REFLECT)

    shift = [sh_x_n, sh_y_n]

    return new_img, shift

#%%


def bin_median(mat, window=10, exclude_nans=True):
    """ compute median of 3D array in along axis o by binning values

    Args:
        mat: ndarray
            input 3D matrix, time along first dimension

        window: int
            number of frames in a bin

    Returns:
        img:
            median image

    Raises:
        Exception 'Path to template does not exist:'+template
    """

    T, d1, d2 = np.shape(mat)
    if T < window:
        window = T
    num_windows = np.int(old_div(T, window))
    num_frames = num_windows * window
    if exclude_nans:
        img = np.nanmedian(np.nanmean(np.reshape(
            mat[:num_frames], (window, num_windows, d1, d2)), axis=0), axis=0)
    else:
        img = np.median(np.mean(np.reshape(
            mat[:num_frames], (window, num_windows, d1, d2)), axis=0), axis=0)

    return img

def bin_median_3d(mat, window=10, exclude_nans=True):
    """ compute median of 4D array in along axis o by binning values

    Args:
        mat: ndarray
            input 4D matrix, (T, h, w, z)

        window: int
            number of frames in a bin

    Returns:
        img:
            median image

    Raises:
        Exception 'Path to template does not exist:'+template
    """

    T, d1, d2, d3 = np.shape(mat)
    if T < window:
        window = T
    num_windows = np.int(old_div(T, window))
    num_frames = num_windows * window
    if exclude_nans:
        img = np.nanmedian(np.nanmean(np.reshape(
            mat[:num_frames], (window, num_windows, d1, d2, d3)), axis=0), axis=0)
    else:
        img = np.median(np.mean(np.reshape(
            mat[:num_frames], (window, num_windows, d1, d2, d3)), axis=0), axis=0)

    return img

def process_movie_parallel(arg_in):
    #todo: todocument
    fname, fr, margins_out, template, max_shift_w, max_shift_h, remove_blanks, apply_smooth, save_hdf5 = arg_in

    if template is not None:
        if isinstance(template, basestring):
            if os.path.exists(template):
                template = cm.load(template, fr=1)
            else:
                raise Exception('Path to template does not exist:' + template)

    type_input = str(type(fname))
    if 'movie' in type_input:
        #        logging.info((type(fname)))
        Yr = fname

    elif 'ndarray' in type_input:
        Yr = cm.movie(np.array(fname, dtype=np.float32), fr=fr)
    elif isinstance(fname, basestring):
        Yr = cm.load(fname, fr=fr)
    else:
        raise Exception('Unknown input type:' + type_input)

    if Yr.ndim > 1:
        #        logging.info('loaded')
        if apply_smooth:
            #            logging.info('applying smoothing')
            Yr = Yr.bilateral_blur_2D(
                diameter=10, sigmaColor=10000, sigmaSpace=0)

#        print('Remove BL')
        if margins_out != 0:
            Yr = Yr[:, margins_out:-margins_out, margins_out:-
                    margins_out]  # borders create troubles

#        logging.info('motion correcting')

        Yr, shifts, xcorrs, template = Yr.motion_correct(max_shift_w=max_shift_w, max_shift_h=max_shift_h,
                                                         method='opencv', template=template, remove_blanks=remove_blanks)

        if ('movie' in type_input) or ('ndarray' in type_input):
            #            logging.debug('Returning Values')
            return Yr, shifts, xcorrs, template

        else:

            #            logging.debug('median computing')
            template = Yr.bin_median()
#            logging.debug('saving')
            idx_dot = len(fname.split('.')[-1])
            if save_hdf5:
                Yr.save(fname[:-idx_dot] + 'hdf5')
#            logging.debug('saving 2')
            np.savez(fname[:-idx_dot] + 'npz', shifts=shifts,
                     xcorrs=xcorrs, template=template)
#            logging.debug('deleting')
            del Yr
#            logging.debug('done!')
            return fname[:-idx_dot]
    else:
        return None


#%%
def motion_correct_parallel(file_names, fr=10, template=None, margins_out=0,
                            max_shift_w=5, max_shift_h=5, remove_blanks=False, apply_smooth=False, dview=None, save_hdf5=True):
    """motion correct many movies usingthe ipyparallel cluster

    Args:
        file_names: list of strings
            names of he files to be motion corrected

        fr: double
            fr parameters for calcblitz movie

        margins_out: int
            number of pixels to remove from the borders

    Returns:
        base file names of the motion corrected files:List[str]

    Raises:
        Exception
    """
    args_in = []
    for file_idx, f in enumerate(file_names):
        if type(template) is list:
            args_in.append((f, fr, margins_out, template[file_idx], max_shift_w, max_shift_h,
                            remove_blanks, apply_smooth, save_hdf5))
        else:
            args_in.append((f, fr, margins_out, template, max_shift_w,
                            max_shift_h, remove_blanks, apply_smooth, save_hdf5))

    try:
        if dview is not None:
            if 'multiprocessing' in str(type(dview)):
                file_res = dview.map_async(
                    process_movie_parallel, args_in).get(4294967)
            else:
                file_res = dview.map_sync(process_movie_parallel, args_in)
                dview.results.clear()
        else:
            file_res = list(map(process_movie_parallel, args_in))

    except:
        try:
            if (dview is not None) and 'multiprocessing' not in str(type(dview)):
                dview.results.clear()

        except UnboundLocalError:
            logging.error('could not close client')

        raise

    return file_res

#%%


def _upsampled_dft(data, upsampled_region_size,
                   upsample_factor=1, axis_offsets=None):
    """
    adapted from SIMA (https://github.com/losonczylab) and the scikit-image (http://scikit-image.org/) package.

    Unless otherwise specified by LICENSE.txt files in individual
    directories, all code is

    Copyright (C) 2011, the scikit-image team
    All rights reserved.

    Redistribution and use in source and binary forms, with or without
    modification, are permitted provided that the following conditions are
    met:

     1. Redistributions of source code must retain the above copyright
        notice, this list of conditions and the following disclaimer.
     2. Redistributions in binary form must reproduce the above copyright
        notice, this list of conditions and the following disclaimer in
        the documentation and/or other materials provided with the
        distribution.
     3. Neither the name of skimage nor the names of its contributors may be
        used to endorse or promote products derived from this software without
        specific prior written permission.

    THIS SOFTWARE IS PROVIDED BY THE AUTHOR ``AS IS'' AND ANY EXPRESS OR
    IMPLIED WARRANTIES, INCLUDING, BUT NOT LIMITED TO, THE IMPLIED
    WARRANTIES OF MERCHANTABILITY AND FITNESS FOR A PARTICULAR PURPOSE ARE
    DISCLAIMED. IN NO EVENT SHALL THE AUTHOR BE LIABLE FOR ANY DIRECT,
    INDIRECT, INCIDENTAL, SPECIAL, EXEMPLARY, OR CONSEQUENTIAL DAMAGES
    (INCLUDING, BUT NOT LIMITED TO, PROCUREMENT OF SUBSTITUTE GOODS OR
    SERVICES; LOSS OF USE, DATA, OR PROFITS; OR BUSINESS INTERRUPTION)
    HOWEVER CAUSED AND ON ANY THEORY OF LIABILITY, WHETHER IN CONTRACT,
    STRICT LIABILITY, OR TORT (INCLUDING NEGLIGENCE OR OTHERWISE) ARISING
    IN ANY WAY OUT OF THE USE OF THIS SOFTWARE, EVEN IF ADVISED OF THE
    POSSIBILITY OF SUCH DAMAGE.

    Upsampled DFT by matrix multiplication.

    This code is intended to provide the same result as if the following
    operations were performed:
        - Embed the array "data" in an array that is ``upsample_factor`` times
          larger in each dimension.  ifftshift to bring the center of the
          image to (1,1).
        - Take the FFT of the larger array.
        - Extract an ``[upsampled_region_size]`` region of the result, starting
          with the ``[axis_offsets+1]`` element.

    It achieves this result by computing the DFT in the output array without
    the need to zeropad. Much faster and memory efficient than the zero-padded
    FFT approach if ``upsampled_region_size`` is much smaller than
    ``data.size * upsample_factor``.

    Args:
        data : 2D ndarray
            The input data array (DFT of original data) to upsample.

        upsampled_region_size : integer or tuple of integers, optional
            The size of the region to be sampled.  If one integer is provided, it
            is duplicated up to the dimensionality of ``data``.

        upsample_factor : integer, optional
            The upsampling factor.  Defaults to 1.

        axis_offsets : tuple of integers, optional
            The offsets of the region to be sampled.  Defaults to None (uses
            image center)

    Returns:
        output : 2D ndarray
                The upsampled DFT of the specified region.
    """
    # if people pass in an integer, expand it to a list of equal-sized sections
    if not hasattr(upsampled_region_size, "__iter__"):
        upsampled_region_size = [upsampled_region_size, ] * data.ndim
    else:
        if len(upsampled_region_size) != data.ndim:
            raise ValueError("shape of upsampled region sizes must be equal "
                             "to input data's number of dimensions.")

    if axis_offsets is None:
        axis_offsets = [0, ] * data.ndim
    else:
        if len(axis_offsets) != data.ndim:
            raise ValueError("number of axis offsets must be equal to input "
                             "data's number of dimensions.")

    col_kernel = np.exp(
        (-1j * 2 * np.pi / (data.shape[1] * upsample_factor)) *
        (ifftshift(np.arange(data.shape[1]))[:, None] -
         np.floor(old_div(data.shape[1], 2))).dot(
             np.arange(upsampled_region_size[1])[None, :] - axis_offsets[1])
    )
    row_kernel = np.exp(
        (-1j * 2 * np.pi / (data.shape[0] * upsample_factor)) *
        (np.arange(upsampled_region_size[0])[:, None] - axis_offsets[0]).dot(
            ifftshift(np.arange(data.shape[0]))[None, :] -
            np.floor(old_div(data.shape[0], 2)))
    )

    if data.ndim > 2:
        pln_kernel = np.exp(
        (-1j * 2 * np.pi / (data.shape[2] * upsample_factor)) *
        (np.arange(upsampled_region_size[2])[:, None] - axis_offsets[2]).dot(
                ifftshift(np.arange(data.shape[2]))[None, :] -
                np.floor(old_div(data.shape[2], 2))))

    # output = np.tensordot(np.tensordot(row_kernel,data,axes=[1,0]),col_kernel,axes=[1,0])
    output = np.tensordot(row_kernel, data, axes = [1,0])
    output = np.tensordot(output, col_kernel, axes = [1,0])

    if data.ndim > 2:
        #import pdb
        #pdb.set_trace()
        output = np.tensordot(output, pln_kernel, axes = [1,1])
    #output = row_kernel.dot(data).dot(col_kernel)
    return output


def _compute_phasediff(cross_correlation_max):
    """
    Compute global phase difference between the two images (should be zero if images are non-negative).

    Args:
        cross_correlation_max : complex
            The complex value of the cross correlation at its maximum point.
    """
    return np.arctan2(cross_correlation_max.imag, cross_correlation_max.real)


def _compute_error(cross_correlation_max, src_amp, target_amp):
    """
    Compute RMS error metric between ``src_image`` and ``target_image``.

    Args:
        cross_correlation_max : complex
            The complex value of the cross correlation at its maximum point.

        src_amp : float
            The normalized average image intensity of the source image

        target_amp : float
            The normalized average image intensity of the target image
    """
    error = 1.0 - cross_correlation_max * cross_correlation_max.conj() /\
        (src_amp * target_amp)
    return np.sqrt(np.abs(error))

def init_cuda_process():
    """
    Initialize a PyCUDA context at global scope so that it can be accessed
    from processes when using multithreading
    """
    global cudactx

    cudadrv.init()
    dev = cudadrv.Device(0)
    cudactx = dev.make_context() # type: ignore
    atexit.register(cudactx.pop) # type: ignore


def close_cuda_process(n):
    """
    Cleanup cuda process
    """

    global cudactx

    import skcuda.misc as cudamisc
    try:
        cudamisc.done_context(cudactx) # type: ignore
    except:
        pass

#%%

def register_translation_3d(src_image, target_image, upsample_factor = 1,
                            space = "real", shifts_lb = None, shifts_ub = None,
                            max_shifts = [10,10,10]):

    """
    Simple script for registering translation in 3D using an FFT approach.
    
    Args:
        src_image : ndarray
            Reference image.

        target_image : ndarray
            Image to register.  Must be same dimensionality as ``src_image``.

        upsample_factor : int, optional
            Upsampling factor. Images will be registered to within
            ``1 / upsample_factor`` of a pixel. For example
            ``upsample_factor == 20`` means the images will be registered
            within 1/20th of a pixel.  Default is 1 (no upsampling)

        space : string, one of "real" or "fourier"
            Defines how the algorithm interprets input data.  "real" means data
            will be FFT'd to compute the correlation, while "fourier" data will
            bypass FFT of input data.  Case insensitive.

    Returns:
        shifts : ndarray
            Shift vector (in pixels) required to register ``target_image`` with
            ``src_image``.  Axis ordering is consistent with numpy (e.g. Z, Y, X)

        error : float
            Translation invariant normalized RMS error between ``src_image`` and
            ``target_image``.

        phasediff : float
            Global phase difference between the two images (should be
            zero if images are non-negative).

    Raises:
     NotImplementedError "Error: register_translation_3d only supports "
                                  "subpixel registration for 3D images"

     ValueError "Error: images must really be same size for "
                         "register_translation_3d"

     ValueError "Error: register_translation_3d only knows the \"real\" "
                         "and \"fourier\" values for the ``space`` argument."

    """

    # images must be the same shape
    if src_image.shape != target_image.shape:
        raise ValueError("Error: images must really be same size for "
                         "register_translation_3d")

    # only 3D data makes sense right now
    if src_image.ndim != 3 and upsample_factor > 1:
        raise NotImplementedError("Error: register_translation_3d only supports "
                                  "subpixel registration for 3D images")

    # assume complex data is already in Fourier space
    if space.lower() == 'fourier':
        src_freq = src_image
        target_freq = target_image
    # real data needs to be fft'd.
    elif space.lower() == 'real':
        src_image_cpx = np.array(
            src_image, dtype=np.complex64, copy=False)
        target_image_cpx = np.array(
            target_image, dtype=np.complex64, copy=False)
        src_freq = np.fft.fftn(src_image_cpx)
        target_freq = np.fft.fftn(target_image_cpx)
    else:
        raise ValueError("Error: register_translation_3d only knows the \"real\" "
                         "and \"fourier\" values for the ``space`` argument.")

    shape = src_freq.shape
    image_product = src_freq * target_freq.conj()
    cross_correlation = np.fft.ifftn(image_product)
#    cross_correlation = ifftn(image_product) # TODO CHECK why this line is different
    new_cross_corr = np.abs(cross_correlation)

    CCmax = cross_correlation.max()

    del cross_correlation

    if (shifts_lb is not None) or (shifts_ub is not None):

        if (shifts_lb[0] < 0) and (shifts_ub[0] >= 0):
            new_cross_corr[shifts_ub[0]:shifts_lb[0], :, :] = 0
        else:
            new_cross_corr[:shifts_lb[0], :, :] = 0
            new_cross_corr[shifts_ub[0]:, :, :] = 0

        if (shifts_lb[1] < 0) and (shifts_ub[1] >= 0):
            new_cross_corr[:, shifts_ub[1]:shifts_lb[1], :] = 0
        else:
            new_cross_corr[:, :shifts_lb[1], :] = 0
            new_cross_corr[:, shifts_ub[1]:, :] = 0

        if (shifts_lb[2] < 0) and (shifts_ub[2] >= 0):
            new_cross_corr[:, :, shifts_ub[2]:shifts_lb[2]] = 0
        else:
            new_cross_corr[:, :, :shifts_lb[2]] = 0
            new_cross_corr[:, :, shifts_ub[2]:] = 0
    else:
        new_cross_corr[max_shifts[0]:-max_shifts[0], :, :] = 0
        new_cross_corr[:, max_shifts[1]:-max_shifts[1], :] = 0
        new_cross_corr[:, :, max_shifts[2]:-max_shifts[2]] = 0

    maxima = np.unravel_index(np.argmax(new_cross_corr), new_cross_corr.shape)
    midpoints = np.array([np.fix(axis_size//2) for axis_size in shape])

#    maxima = np.unravel_index(np.argmax(new_cross_corr),cross_correlation.shape)
#    midpoints = np.array([np.fix(old_div(axis_size, 2)) for axis_size in shape])

    shifts = np.array(maxima, dtype=np.float32)
    shifts[shifts > midpoints] -= np.array(shape)[shifts > midpoints]


    if upsample_factor > 1:

        shifts = old_div(np.round(shifts * upsample_factor), upsample_factor)
        upsampled_region_size = np.ceil(upsample_factor * 1.5)
        # Center of output array at dftshift + 1
        dftshift = np.fix(old_div(upsampled_region_size, 2.0))
        upsample_factor = np.array(upsample_factor, dtype=np.float64)
        normalization = (src_freq.size * upsample_factor ** 2)
        # Matrix multiply DFT around the current shift estimate
        sample_region_offset = dftshift - shifts * upsample_factor

        cross_correlation = _upsampled_dft(image_product.conj(),
                                           upsampled_region_size,
                                           upsample_factor,
                                           sample_region_offset).conj()
        cross_correlation /= normalization
        # Locate maximum and map back to original pixel grid
        maxima = np.array(np.unravel_index(
            np.argmax(np.abs(cross_correlation)),
            cross_correlation.shape),
            dtype=np.float64)
        maxima -= dftshift
        shifts = shifts + old_div(maxima, upsample_factor)
        CCmax = cross_correlation.max()

    for dim in range(src_freq.ndim):
        if shape[dim] == 1:
            shifts[dim] = 0

    return shifts, src_freq, _compute_phasediff(CCmax)

#%%

def register_translation(src_image, target_image, upsample_factor=1,
                         space="real", shifts_lb=None, shifts_ub=None, max_shifts=(10, 10),
                         use_cuda=False):
    """

    adapted from SIMA (https://github.com/losonczylab) and the
    scikit-image (http://scikit-image.org/) package.


    Unless otherwise specified by LICENSE.txt files in individual
    directories, all code is

    Copyright (C) 2011, the scikit-image team
    All rights reserved.

    Redistribution and use in source and binary forms, with or without
    modification, are permitted provided that the following conditions are
    met:

     1. Redistributions of source code must retain the above copyright
        notice, this list of conditions and the following disclaimer.
     2. Redistributions in binary form must reproduce the above copyright
        notice, this list of conditions and the following disclaimer in
        the documentation and/or other materials provided with the
        distribution.
     3. Neither the name of skimage nor the names of its contributors may be
        used to endorse or promote products derived from this software without
        specific prior written permission.

    THIS SOFTWARE IS PROVIDED BY THE AUTHOR ``AS IS'' AND ANY EXPRESS OR
    IMPLIED WARRANTIES, INCLUDING, BUT NOT LIMITED TO, THE IMPLIED
    WARRANTIES OF MERCHANTABILITY AND FITNESS FOR A PARTICULAR PURPOSE ARE
    DISCLAIMED. IN NO EVENT SHALL THE AUTHOR BE LIABLE FOR ANY DIRECT,
    INDIRECT, INCIDENTAL, SPECIAL, EXEMPLARY, OR CONSEQUENTIAL DAMAGES
    (INCLUDING, BUT NOT LIMITED TO, PROCUREMENT OF SUBSTITUTE GOODS OR
    SERVICES; LOSS OF USE, DATA, OR PROFITS; OR BUSINESS INTERRUPTION)
    HOWEVER CAUSED AND ON ANY THEORY OF LIABILITY, WHETHER IN CONTRACT,
    STRICT LIABILITY, OR TORT (INCLUDING NEGLIGENCE OR OTHERWISE) ARISING
    IN ANY WAY OUT OF THE USE OF THIS SOFTWARE, EVEN IF ADVISED OF THE
    POSSIBILITY OF SUCH DAMAGE.
    Efficient subpixel image translation registration by cross-correlation.

    This code gives the same precision as the FFT upsampled cross-correlation
    in a fraction of the computation time and with reduced memory requirements.
    It obtains an initial estimate of the cross-correlation peak by an FFT and
    then refines the shift estimation by upsampling the DFT only in a small
    neighborhood of that estimate by means of a matrix-multiply DFT.

    Args:
        src_image : ndarray
            Reference image.

        target_image : ndarray
            Image to register.  Must be same dimensionality as ``src_image``.

        upsample_factor : int, optional
            Upsampling factor. Images will be registered to within
            ``1 / upsample_factor`` of a pixel. For example
            ``upsample_factor == 20`` means the images will be registered
            within 1/20th of a pixel.  Default is 1 (no upsampling)

        space : string, one of "real" or "fourier"
            Defines how the algorithm interprets input data.  "real" means data
            will be FFT'd to compute the correlation, while "fourier" data will
            bypass FFT of input data.  Case insensitive.

        use_cuda : bool, optional
            Use skcuda.fft (if available). Default: False

    Returns:
        shifts : ndarray
            Shift vector (in pixels) required to register ``target_image`` with
            ``src_image``.  Axis ordering is consistent with numpy (e.g. Z, Y, X)

        error : float
            Translation invariant normalized RMS error between ``src_image`` and
            ``target_image``.

        phasediff : float
            Global phase difference between the two images (should be
            zero if images are non-negative).

    Raises:
     NotImplementedError "Error: register_translation only supports "
                                  "subpixel registration for 2D images"

     ValueError "Error: images must really be same size for "
                         "register_translation"

     ValueError "Error: register_translation only knows the \"real\" "
                         "and \"fourier\" values for the ``space`` argument."

    References:
    .. [1] Manuel Guizar-Sicairos, Samuel T. Thurman, and James R. Fienup,
           "Efficient subpixel image registration algorithms,"
           Optics Letters 33, 156-158 (2008).
    """
    # images must be the same shape
    if src_image.shape != target_image.shape:
        raise ValueError("Error: images must really be same size for "
                         "register_translation")

    # only 2D data makes sense right now
    if src_image.ndim != 2 and upsample_factor > 1:
        raise NotImplementedError("Error: register_translation only supports "
                                  "subpixel registration for 2D images")

    if HAS_CUDA and use_cuda:
        from skcuda.fft import Plan
        from skcuda.fft import fft as cudafft
        from skcuda.fft import ifft as cudaifft
        try:
            cudactx # type: ignore
        except NameError:
            init_cuda_process()

    # assume complex data is already in Fourier space
    if space.lower() == 'fourier':
        src_freq = src_image
        target_freq = target_image
    # real data needs to be fft'd.
    elif space.lower() == 'real':
        if HAS_CUDA and use_cuda:
            # src_image_cpx = np.array(src_image, dtype=np.complex128, copy=False)
            # target_image_cpx = np.array(target_image, dtype=np.complex128, copy=False)

            image_gpu = gpuarray.to_gpu(np.stack((src_image, target_image)).astype(np.complex128))
            freq_gpu = gpuarray.empty((2, src_image.shape[0], src_image.shape[1]), dtype=np.complex128)
            # src_image_gpu = gpuarray.to_gpu(src_image_cpx)
            # src_freq_gpu = gpuarray.empty(src_image_cpx.shape, np.complex128)

            # target_image_gpu = gpuarray.to_gpu(target_image_cpx)
            # target_freq_gpu = gpuarray.empty(target_image_cpx.shape, np.complex128)

            plan = Plan(src_image.shape, np.complex128, np.complex128, batch=2)
            # cudafft(src_image_gpu, src_freq_gpu, plan, scale=True)
            # cudafft(target_image_gpu, target_freq_gpu, plan, scale=True)
            cudafft(image_gpu, freq_gpu, plan, scale=True)
            # src_freq = src_freq_gpu.get()
            # target_freq = target_freq_gpu.get()
            freq = freq_gpu.get()
            src_freq = freq[0, :, :]
            target_freq = freq[1, :, :]

            # del(src_image_gpu)
            # del(src_freq_gpu)
            # del(target_image_gpu)
            # del(target_freq_gpu)
            del(image_gpu)
            del(freq_gpu)
        elif opencv:
            src_freq_1 = fftn(
                src_image, flags=cv2.DFT_COMPLEX_OUTPUT + cv2.DFT_SCALE)
            src_freq = src_freq_1[:, :, 0] + 1j * src_freq_1[:, :, 1]
            src_freq = np.array(src_freq, dtype=np.complex128, copy=False)
            target_freq_1 = fftn(
                target_image, flags=cv2.DFT_COMPLEX_OUTPUT + cv2.DFT_SCALE)
            target_freq = target_freq_1[:, :, 0] + 1j * target_freq_1[:, :, 1]
            target_freq = np.array(
                target_freq, dtype=np.complex128, copy=False)
        else:
            src_image_cpx = np.array(
                src_image, dtype=np.complex128, copy=False)
            target_image_cpx = np.array(
                target_image, dtype=np.complex128, copy=False)
            src_freq = np.fft.fftn(src_image_cpx)
            target_freq = fftn(target_image_cpx)

    else:
        raise ValueError("Error: register_translation only knows the \"real\" "
                         "and \"fourier\" values for the ``space`` argument.")

    # Whole-pixel shift - Compute cross-correlation by an IFFT
    shape = src_freq.shape
    image_product = src_freq * target_freq.conj()
    if HAS_CUDA and use_cuda:
        image_product_gpu = gpuarray.to_gpu(image_product)
        cross_correlation_gpu = gpuarray.empty(
            image_product.shape, np.complex128)
        iplan = Plan(image_product.shape, np.complex128, np.complex128)
        cudaifft(image_product_gpu, cross_correlation_gpu, iplan, scale=True)
        cross_correlation = cross_correlation_gpu.get()
    elif opencv:

        image_product_cv = np.dstack(
            [np.real(image_product), np.imag(image_product)])
        cross_correlation = fftn(
            image_product_cv, flags=cv2.DFT_INVERSE + cv2.DFT_SCALE)
        cross_correlation = cross_correlation[:,
                                              :, 0] + 1j * cross_correlation[:, :, 1]
    else:
        cross_correlation = ifftn(image_product)

    # Locate maximum
    new_cross_corr = np.abs(cross_correlation)

    if (shifts_lb is not None) or (shifts_ub is not None):

        if (shifts_lb[0] < 0) and (shifts_ub[0] >= 0):
            new_cross_corr[shifts_ub[0]:shifts_lb[0], :] = 0
        else:
            new_cross_corr[:shifts_lb[0], :] = 0
            new_cross_corr[shifts_ub[0]:, :] = 0

        if (shifts_lb[1] < 0) and (shifts_ub[1] >= 0):
            new_cross_corr[:, shifts_ub[1]:shifts_lb[1]] = 0
        else:
            new_cross_corr[:, :shifts_lb[1]] = 0
            new_cross_corr[:, shifts_ub[1]:] = 0
    else:

        new_cross_corr[max_shifts[0]:-max_shifts[0], :] = 0

        new_cross_corr[:, max_shifts[1]:-max_shifts[1]] = 0

    maxima = np.unravel_index(np.argmax(new_cross_corr),
                              cross_correlation.shape)
    midpoints = np.array([np.fix(old_div(axis_size, 2))
                          for axis_size in shape])

    shifts = np.array(maxima, dtype=np.float64)
    shifts[shifts > midpoints] -= np.array(shape)[shifts > midpoints]

    if upsample_factor == 1:

        src_amp = old_div(np.sum(np.abs(src_freq) ** 2), src_freq.size)
        target_amp = old_div(
            np.sum(np.abs(target_freq) ** 2), target_freq.size)
        CCmax = cross_correlation.max()
    # If upsampling > 1, then refine estimate with matrix multiply DFT
    else:
        # Initial shift estimate in upsampled grid
        shifts = old_div(np.round(shifts * upsample_factor), upsample_factor)
        upsampled_region_size = np.ceil(upsample_factor * 1.5)
        # Center of output array at dftshift + 1
        dftshift = np.fix(old_div(upsampled_region_size, 2.0))
        upsample_factor = np.array(upsample_factor, dtype=np.float64)
        normalization = (src_freq.size * upsample_factor ** 2)
        # Matrix multiply DFT around the current shift estimate
        sample_region_offset = dftshift - shifts * upsample_factor

        cross_correlation = _upsampled_dft(image_product.conj(),
                                           upsampled_region_size,
                                           upsample_factor,
                                           sample_region_offset).conj()
        cross_correlation /= normalization
        # Locate maximum and map back to original pixel grid
        maxima = np.array(np.unravel_index(
            np.argmax(np.abs(cross_correlation)),
            cross_correlation.shape),
            dtype=np.float64)
        maxima -= dftshift
        shifts = shifts + old_div(maxima, upsample_factor)
        CCmax = cross_correlation.max()
        src_amp = _upsampled_dft(src_freq * src_freq.conj(),
                                 1, upsample_factor)[0, 0]
        src_amp /= normalization
        target_amp = _upsampled_dft(target_freq * target_freq.conj(),
                                    1, upsample_factor)[0, 0]
        target_amp /= normalization

    # If its only one row or column the shift along that dimension has no
    # effect. We set to zero.
    for dim in range(src_freq.ndim):
        if shape[dim] == 1:
            shifts[dim] = 0

    return shifts, src_freq, _compute_phasediff(CCmax)

#%%

def apply_shifts_dft(src_freq, shifts, diffphase, is_freq=True, border_nan=True):
    """
    adapted from SIMA (https://github.com/losonczylab) and the
    scikit-image (http://scikit-image.org/) package.


    Unless otherwise specified by LICENSE.txt files in individual
    directories, all code is

    Copyright (C) 2011, the scikit-image team
    All rights reserved.

    Redistribution and use in source and binary forms, with or without
    modification, are permitted provided that the following conditions are
    met:

     1. Redistributions of source code must retain the above copyright
        notice, this list of conditions and the following disclaimer.
     2. Redistributions in binary form must reproduce the above copyright
        notice, this list of conditions and the following disclaimer in
        the documentation and/or other materials provided with the
        distribution.
     3. Neither the name of skimage nor the names of its contributors may be
        used to endorse or promote products derived from this software without
        specific prior written permission.

    THIS SOFTWARE IS PROVIDED BY THE AUTHOR ``AS IS'' AND ANY EXPRESS OR
    IMPLIED WARRANTIES, INCLUDING, BUT NOT LIMITED TO, THE IMPLIED
    WARRANTIES OF MERCHANTABILITY AND FITNESS FOR A PARTICULAR PURPOSE ARE
    DISCLAIMED. IN NO EVENT SHALL THE AUTHOR BE LIABLE FOR ANY DIRECT,
    INDIRECT, INCIDENTAL, SPECIAL, EXEMPLARY, OR CONSEQUENTIAL DAMAGES
    (INCLUDING, BUT NOT LIMITED TO, PROCUREMENT OF SUBSTITUTE GOODS OR
    SERVICES; LOSS OF USE, DATA, OR PROFITS; OR BUSINESS INTERRUPTION)
    HOWEVER CAUSED AND ON ANY THEORY OF LIABILITY, WHETHER IN CONTRACT,
    STRICT LIABILITY, OR TORT (INCLUDING NEGLIGENCE OR OTHERWISE) ARISING
    IN ANY WAY OUT OF THE USE OF THIS SOFTWARE, EVEN IF ADVISED OF THE
    POSSIBILITY OF SUCH DAMAGE.
    Args:
        apply shifts using inverse dft
        src_freq: ndarray
            if is_freq it is fourier transform image else original image
        shifts: shifts to apply
        diffphase: comes from the register_translation output
    """

    is3D = len(src_freq.shape) == 3
    if not is_freq:
        if is3D:
            src_freq = np.fft.fftn(src_freq)
        else:
            src_freq = np.dstack([np.real(src_freq), np.imag(src_freq)])
            src_freq = fftn(src_freq, flags=cv2.DFT_COMPLEX_OUTPUT + cv2.DFT_SCALE)
            src_freq = src_freq[:, :, 0] + 1j * src_freq[:, :, 1]
            src_freq = np.array(src_freq, dtype=np.complex128, copy=False)

    if not is3D:
        shifts = shifts[::-1]
        nc, nr = np.shape(src_freq)
        Nr = ifftshift(np.arange(-np.fix(nr/2.), np.ceil(nr/2.)))
        Nc = ifftshift(np.arange(-np.fix(nc/2.), np.ceil(nc/2.)))
        Nr, Nc = np.meshgrid(Nr, Nc)
        Greg = src_freq * np.exp(1j * 2 * np.pi *
                                 (-shifts[0] * 1. * Nr / nr - shifts[1] * 1. * Nc / nc))
    else:
        #shifts = np.array([*shifts[:-1][::-1],shifts[-1]])
        shifts = np.array(list(shifts[:-1][::-1]) + [shifts[-1]])
        nc, nr, nd = np.array(np.shape(src_freq), dtype=float)
        Nr = ifftshift(np.arange(-np.fix(nr / 2.), np.ceil(nr / 2.)))
        Nc = ifftshift(np.arange(-np.fix(nc / 2.), np.ceil(nc / 2.)))
        Nd = ifftshift(np.arange(-np.fix(nd / 2.), np.ceil(nd / 2.)))
        Nr, Nc, Nd = np.meshgrid(Nr, Nc, Nd)
        Greg = src_freq * np.exp(-1j * 2 * np.pi *
                                 (-shifts[0] * Nr / nr - shifts[1] * Nc / nc -
                                  shifts[2] * Nd / nd))

    Greg = Greg.dot(np.exp(1j * diffphase))
    if is3D:
        new_img = np.real(np.fft.ifftn(Greg))
    else:
        Greg = np.dstack([np.real(Greg), np.imag(Greg)])
        new_img = ifftn(Greg)[:, :, 0]

    if border_nan is not False:
        max_w, max_h, min_w, min_h = 0, 0, 0, 0
        max_h, max_w = np.ceil(np.maximum(
            (max_h, max_w), shifts[:2])).astype(np.int)
        min_h, min_w = np.floor(np.minimum(
            (min_h, min_w), shifts[:2])).astype(np.int)
        if is3D:
            max_d = np.ceil(np.maximum(0, shifts[2])).astype(np.int)
            min_d = np.floor(np.minimum(0, shifts[2])).astype(np.int)
        if border_nan is True:
            new_img[:max_h, :] = np.nan
            if min_h < 0:
                new_img[min_h:, :] = np.nan
            new_img[:, :max_w] = np.nan
            if min_w < 0:
                new_img[:, min_w:] = np.nan
            if is3D:
                new_img[:, :, :max_d] = np.nan
                if min_d < 0:
                    new_img[:, :, min_d:] = np.nan
        elif border_nan == 'min':
            min_ = np.nanmin(new_img)
            new_img[:max_h, :] = min_
            if min_h < 0:
                new_img[min_h:, :] = min_
            new_img[:, :max_w] = min_
            if min_w < 0:
                new_img[:, min_w:] = min_
            if is3D:
                new_img[:, :, :max_d] = min_
                if min_d < 0:
                    new_img[:, :, min_d:] = min_
        elif border_nan == 'copy':
            new_img[:max_h] = new_img[max_h]
            if min_h < 0:
                new_img[min_h:] = new_img[min_h-1]
            if max_w > 0:
                new_img[:, :max_w] = new_img[:, max_w, np.newaxis]
            if min_w < 0:
                new_img[:, min_w:] = new_img[:, min_w-1, np.newaxis]
            if is3D:
                if max_d > 0:
                    new_img[:, :, :max_d] = new_img[:, :, max_d, np.newaxis]
                if min_d < 0:
                    new_img[:, :, min_d:] = new_img[:, :, min_d-1, np.newaxis]

    return new_img


#%%
def sliding_window(image, overlaps, strides):
    """ efficiently and lazily slides a window across the image

    Args: 
        img:ndarray 2D
            image that needs to be slices

        windowSize: tuple
            dimension of the patch

        strides: tuple
            stride in each dimension

     Returns:
         iterator containing five items
              dim_1, dim_2 coordinates in the patch grid
              x, y: bottom border of the patch in the original matrix

              patch: the patch
     """
    windowSize = np.add(overlaps, strides)
    range_1 = list(range(
        0, image.shape[0] - windowSize[0], strides[0])) + [image.shape[0] - windowSize[0]]
    range_2 = list(range(
        0, image.shape[1] - windowSize[1], strides[1])) + [image.shape[1] - windowSize[1]]
    for dim_1, x in enumerate(range_1):
        for dim_2, y in enumerate(range_2):
            # yield the current window
            yield (dim_1, dim_2, x, y, image[x:x + windowSize[0], y:y + windowSize[1]])

def sliding_window_3d(image, overlaps, strides):
    """ efficiently and lazily slides a window across the image

    Args: 
        img:ndarray 3D
            image that needs to be slices

        windowSize: tuple
            dimension of the patch

        strides: tuple
            stride in each dimension

     Returns:
         iterator containing seven items
              dim_1, dim_2, dim_3 coordinates in the patch grid
              x, y, z: bottom border of the patch in the original matrix

              patch: the patch
     """
    windowSize = np.add(overlaps, strides)
    range_1 = list(range(
        0, image.shape[0] - windowSize[0], strides[0])) + [image.shape[0] - windowSize[0]]
    range_2 = list(range(
        0, image.shape[1] - windowSize[1], strides[1])) + [image.shape[1] - windowSize[1]]
    range_3 = list(range(
        0, image.shape[2] - windowSize[2], strides[2])) + [image.shape[2] - windowSize[2]]
    for dim_1, x in enumerate(range_1):
        for dim_2, y in enumerate(range_2):
            for dim_3, z in enumerate(range_3):
                # yield the current window
                yield (dim_1, dim_2, dim_3, x, y, z, image[x:x + windowSize[0], y:y + windowSize[1], z:z + windowSize[2]])

def iqr(a):
    return np.percentile(a, 75) - np.percentile(a, 25)

def create_weight_matrix_for_blending(img, overlaps, strides):
    """ create a matrix that is used to normalize the intersection of the stiched patches

    Args:
        img: original image, ndarray

        shapes, overlaps, strides:  tuples
            shapes, overlaps and strides of the patches

    Returns:
        weight_mat: normalizing weight matrix
    """
    shapes = np.add(strides, overlaps)

    max_grid_1, max_grid_2 = np.max(
        np.array([it[:2] for it in sliding_window(img, overlaps, strides)]), 0)

    for grid_1, grid_2, _, _, _ in sliding_window(img, overlaps, strides):

        weight_mat = np.ones(shapes)

        if grid_1 > 0:
            weight_mat[:overlaps[0], :] = np.linspace(
                0, 1, overlaps[0])[:, None]
        if grid_1 < max_grid_1:
            weight_mat[-overlaps[0]:,
                       :] = np.linspace(1, 0, overlaps[0])[:, None]
        if grid_2 > 0:
            weight_mat[:, :overlaps[1]] = weight_mat[:, :overlaps[1]
                                                     ] * np.linspace(0, 1, overlaps[1])[None, :]
        if grid_2 < max_grid_2:
            weight_mat[:, -overlaps[1]:] = weight_mat[:, -
                                                      overlaps[1]:] * np.linspace(1, 0, overlaps[1])[None, :]

        yield weight_mat

def high_pass_filter_space(img_orig, gSig_filt):
    ksize = tuple([(3 * i) // 2 * 2 + 1 for i in gSig_filt])
    ker = cv2.getGaussianKernel(ksize[0], gSig_filt[0])
    ker2D = ker.dot(ker.T)
    nz = np.nonzero(ker2D >= ker2D[:, 0].max())
    zz = np.nonzero(ker2D < ker2D[:, 0].max())
    ker2D[nz] -= ker2D[nz].mean()
    ker2D[zz] = 0
    return cv2.filter2D(np.array(img_orig, dtype=np.float32), -1, ker2D, borderType=cv2.BORDER_REFLECT)

def tile_and_correct(img, template, strides, overlaps, max_shifts, newoverlaps=None, newstrides=None, upsample_factor_grid=4,
                     upsample_factor_fft=10, show_movie=False, max_deviation_rigid=2, add_to_movie=0, shifts_opencv=False, gSig_filt=None,
                     use_cuda=False, border_nan=True):
    """ perform piecewise rigid motion correction iteration, by
        1) dividing the FOV in patches
        2) motion correcting each patch separately
        3) upsampling the motion correction vector field
        4) stiching back together the corrected subpatches

    Args:
        img: ndaarray 2D
            image to correct

        template: ndarray
            reference image

        strides: tuple
            strides of the patches in which the FOV is subdivided

        overlaps: tuple
            amount of pixel overlaping between patches along each dimension

        max_shifts: tuple
            max shifts in x and y

        newstrides:tuple
            strides between patches along each dimension when upsampling the vector fields

        newoverlaps:tuple
            amount of pixel overlaping between patches along each dimension when upsampling the vector fields

        upsample_factor_grid: int
            if newshapes or newstrides are not specified this is inferred upsampling by a constant factor the cvector field

        upsample_factor_fft: int
            resolution of fractional shifts

        show_movie: boolean whether to visualize the original and corrected frame during motion correction

        max_deviation_rigid: int
            maximum deviation in shifts of each patch from the rigid shift (should not be large)

        add_to_movie: if movie is too negative the correction might have some issues. In this case it is good to add values so that it is non negative most of the times

        filt_sig_size: tuple
            standard deviation and size of gaussian filter to center filter data in case of one photon imaging data

        use_cuda : bool, optional
            Use skcuda.fft (if available). Default: False

        border_nan : bool or string, optional
            specifies how to deal with borders. (True, False, 'copy', 'min')

    Returns:
        (new_img, total_shifts, start_step, xy_grid)
            new_img: ndarray, corrected image


    """

    img = img.astype(np.float64).copy()
    template = template.astype(np.float64).copy()

    if gSig_filt is not None:

        img_orig = img.copy()
        img = high_pass_filter_space(img_orig, gSig_filt)

    img = img + add_to_movie
    template = template + add_to_movie

    # compute rigid shifts
    rigid_shts, sfr_freq, diffphase = register_translation(
        img, template, upsample_factor=upsample_factor_fft, max_shifts=max_shifts, use_cuda=use_cuda)

    if max_deviation_rigid == 0:

        if shifts_opencv:
            if gSig_filt is not None:
                img = img_orig

            new_img = apply_shift_iteration(
                img, (-rigid_shts[0], -rigid_shts[1]), border_nan=border_nan)

        else:

            if gSig_filt is not None:
                raise Exception(
                    'The use of FFT and filtering options have not been tested. Set opencv=True')

            new_img = apply_shifts_dft(
                sfr_freq, (-rigid_shts[0], -rigid_shts[1]), diffphase, border_nan=border_nan)

        return new_img - add_to_movie, (-rigid_shts[0], -rigid_shts[1]), None, None
    else:
        # extract patches
        templates = [
            it[-1] for it in sliding_window(template, overlaps=overlaps, strides=strides)]
        xy_grid = [(it[0], it[1]) for it in sliding_window(
            template, overlaps=overlaps, strides=strides)]
        num_tiles = np.prod(np.add(xy_grid[-1], 1))
        imgs = [it[-1]
                for it in sliding_window(img, overlaps=overlaps, strides=strides)]
        dim_grid = tuple(np.add(xy_grid[-1], 1))

        if max_deviation_rigid is not None:

            lb_shifts = np.ceil(np.subtract(
                rigid_shts, max_deviation_rigid)).astype(int)
            ub_shifts = np.floor(
                np.add(rigid_shts, max_deviation_rigid)).astype(int)

        else:

            lb_shifts = None
            ub_shifts = None

        # extract shifts for each patch
        shfts_et_all = [register_translation(
            a, b, c, shifts_lb=lb_shifts, shifts_ub=ub_shifts, max_shifts=max_shifts, use_cuda=use_cuda) for a, b, c in zip(
            imgs, templates, [upsample_factor_fft] * num_tiles)]
        shfts = [sshh[0] for sshh in shfts_et_all]
        diffs_phase = [sshh[2] for sshh in shfts_et_all]
        # create a vector field
        shift_img_x = np.reshape(np.array(shfts)[:, 0], dim_grid)
        shift_img_y = np.reshape(np.array(shfts)[:, 1], dim_grid)
        diffs_phase_grid = np.reshape(np.array(diffs_phase), dim_grid)

        if shifts_opencv:
            if gSig_filt is not None:
                img = img_orig

            dims = img.shape
            x_grid, y_grid = np.meshgrid(np.arange(0., dims[1]).astype(
                np.float32), np.arange(0., dims[0]).astype(np.float32))
            m_reg = cv2.remap(img, cv2.resize(shift_img_y.astype(np.float32), dims[::-1]) + x_grid,
                              cv2.resize(shift_img_x.astype(np.float32), dims[::-1]) + y_grid,
                              cv2.INTER_CUBIC, borderMode=cv2.BORDER_REPLICATE)
                             # borderValue=add_to_movie)
            total_shifts = [
                    (-x, -y) for x, y in zip(shift_img_x.reshape(num_tiles), shift_img_y.reshape(num_tiles))]
            return m_reg - add_to_movie, total_shifts, None, None

        # create automatically upsample parameters if not passed
        if newoverlaps is None:
            newoverlaps = overlaps
        if newstrides is None:
            newstrides = tuple(
                np.round(np.divide(strides, upsample_factor_grid)).astype(np.int))

        newshapes = np.add(newstrides, newoverlaps)

        imgs = [it[-1]
                for it in sliding_window(img, overlaps=newoverlaps, strides=newstrides)]

        xy_grid = [(it[0], it[1]) for it in sliding_window(
            img, overlaps=newoverlaps, strides=newstrides)]

        start_step = [(it[2], it[3]) for it in sliding_window(
            img, overlaps=newoverlaps, strides=newstrides)]

        dim_new_grid = tuple(np.add(xy_grid[-1], 1))

        shift_img_x = cv2.resize(
            shift_img_x, dim_new_grid[::-1], interpolation=cv2.INTER_CUBIC)
        shift_img_y = cv2.resize(
            shift_img_y, dim_new_grid[::-1], interpolation=cv2.INTER_CUBIC)
        diffs_phase_grid_us = cv2.resize(
            diffs_phase_grid, dim_new_grid[::-1], interpolation=cv2.INTER_CUBIC)

        num_tiles = np.prod(dim_new_grid)

        max_shear = np.percentile(
            [np.max(np.abs(np.diff(ssshh, axis=xxsss))) for ssshh, xxsss in itertools.product(
                [shift_img_x, shift_img_y], [0, 1])], 75)

        total_shifts = [
            (-x, -y) for x, y in zip(shift_img_x.reshape(num_tiles), shift_img_y.reshape(num_tiles))]
        total_diffs_phase = [
            dfs for dfs in diffs_phase_grid_us.reshape(num_tiles)]

        if shifts_opencv:
            if gSig_filt is not None:
                img = img_orig
                imgs = [
                    it[-1] for it in sliding_window(img, overlaps=newoverlaps, strides=newstrides)]

            imgs = [apply_shift_iteration(im, sh, border_nan=border_nan)
                    for im, sh in zip(imgs, total_shifts)]

        else:
            if gSig_filt is not None:
                raise Exception(
                    'The use of FFT and filtering options have not been tested. Set opencv=True')

            imgs = [apply_shifts_dft(im, (
                sh[0], sh[1]), dffphs, is_freq=False, border_nan=border_nan) for im, sh, dffphs in zip(
                imgs, total_shifts, total_diffs_phase)]

        normalizer = np.zeros_like(img) * np.nan
        new_img = np.zeros_like(img) * np.nan

        weight_matrix = create_weight_matrix_for_blending(
            img, newoverlaps, newstrides)

        if max_shear < 0.5:
            for (x, y), (_, _), im, (_, _), weight_mat in zip(start_step, xy_grid, imgs, total_shifts, weight_matrix):

                prev_val_1 = normalizer[x:x + newshapes[0], y:y + newshapes[1]]

                normalizer[x:x + newshapes[0], y:y + newshapes[1]] = np.nansum(
                    np.dstack([~np.isnan(im) * 1 * weight_mat, prev_val_1]), -1)
                prev_val = new_img[x:x + newshapes[0], y:y + newshapes[1]]
                new_img[x:x + newshapes[0], y:y + newshapes[1]
                        ] = np.nansum(np.dstack([im * weight_mat, prev_val]), -1)

            new_img = old_div(new_img, normalizer)

        else:  # in case the difference in shift between neighboring patches is larger than 0.5 pixels we do not interpolate in the overlaping area
            half_overlap_x = np.int(newoverlaps[0] / 2)
            half_overlap_y = np.int(newoverlaps[1] / 2)
            for (x, y), (idx_0, idx_1), im, (_, _), weight_mat in zip(start_step, xy_grid, imgs, total_shifts, weight_matrix):

                if idx_0 == 0:
                    x_start = x
                else:
                    x_start = x + half_overlap_x

                if idx_1 == 0:
                    y_start = y
                else:
                    y_start = y + half_overlap_y

                x_end = x + newshapes[0]
                y_end = y + newshapes[1]
                new_img[x_start:x_end,
                        y_start:y_end] = im[x_start - x:, y_start - y:]

        if show_movie:
            img = apply_shifts_dft(
                sfr_freq, (-rigid_shts[0], -rigid_shts[1]), diffphase, border_nan=border_nan)
            img_show = np.vstack([new_img, img])

            img_show = cv2.resize(img_show, None, fx=1, fy=1)

            cv2.imshow('frame', old_div(img_show, np.percentile(template, 99)))
            cv2.waitKey(int(1. / 500 * 1000))

        else:
            try:
                cv2.destroyAllWindows()
            except:
                pass
        return new_img - add_to_movie, total_shifts, start_step, xy_grid

#%%        
def tile_and_correct_3d(img, template, strides, overlaps, max_shifts, newoverlaps=None, newstrides=None, upsample_factor_grid=4,
                     upsample_factor_fft=10, show_movie=False, max_deviation_rigid=2, add_to_movie=0, shifts_opencv=False, gSig_filt=None,
                     use_cuda=False, border_nan=True):
    """ perform piecewise rigid motion correction iteration, by
        1) dividing the FOV in patches
        2) motion correcting each patch separately
        3) upsampling the motion correction vector field
        4) stiching back together the corrected subpatches

    Args:
        img: ndaarray 3D
            image to correct

        template: ndarray
            reference image

        strides: tuple
            strides of the patches in which the FOV is subdivided

        overlaps: tuple
            amount of pixel overlaping between patches along each dimension

        max_shifts: tuple
            max shifts in x, y, and z

        newstrides:tuple
            strides between patches along each dimension when upsampling the vector fields

        newoverlaps:tuple
            amount of pixel overlaping between patches along each dimension when upsampling the vector fields

        upsample_factor_grid: int
            if newshapes or newstrides are not specified this is inferred upsampling by a constant factor the cvector field

        upsample_factor_fft: int
            resolution of fractional shifts

        show_movie: boolean whether to visualize the original and corrected frame during motion correction

        max_deviation_rigid: int
            maximum deviation in shifts of each patch from the rigid shift (should not be large)

        add_to_movie: if movie is too negative the correction might have some issues. In this case it is good to add values so that it is non negative most of the times

        filt_sig_size: tuple
            standard deviation and size of gaussian filter to center filter data in case of one photon imaging data

        use_cuda : bool, optional
            Use skcuda.fft (if available). Default: False

        border_nan : bool or string, optional
            specifies how to deal with borders. (True, False, 'copy', 'min')

    Returns:
        (new_img, total_shifts, start_step, xyz_grid)
            new_img: ndarray, corrected image


    """

    img = img.astype(np.float64).copy()
    template = template.astype(np.float64).copy()

    if gSig_filt is not None:

        img_orig = img.copy()
        img = high_pass_filter_space(img_orig, gSig_filt)

    img = img + add_to_movie
    template = template + add_to_movie

    # compute rigid shifts
    rigid_shts, sfr_freq, diffphase = register_translation_3d(
        img, template, upsample_factor=upsample_factor_fft, max_shifts=max_shifts)

    if max_deviation_rigid == 0: # if rigid shifts only

#        if shifts_opencv:
            # NOTE: opencv does not support 3D operations - skimage is used instead
 #       else:

        if gSig_filt is not None:
            raise Exception(
                'The use of FFT and filtering options have not been tested. Set opencv=True')

        new_img = apply_shifts_dft( # TODO: check
            sfr_freq, (rigid_shts[0], rigid_shts[1], rigid_shts[2]), diffphase, border_nan=border_nan)

        return new_img - add_to_movie, (-rigid_shts[0], -rigid_shts[1]), None, None
    else:
        # extract patches
        templates = [
            it[-1] for it in sliding_window_3d(template, overlaps=overlaps, strides=strides)]
        xyz_grid = [(it[0], it[1], it[2]) for it in sliding_window_3d(
            template, overlaps=overlaps, strides=strides)]
        num_tiles = np.prod(np.add(xyz_grid[-1], 1))
        imgs = [it[-1]
                for it in sliding_window_3d(img, overlaps=overlaps, strides=strides)]
        dim_grid = tuple(np.add(xyz_grid[-1], 1))

        if max_deviation_rigid is not None:

            lb_shifts = np.ceil(np.subtract(
                rigid_shts, max_deviation_rigid)).astype(int)
            ub_shifts = np.floor(
                np.add(rigid_shts, max_deviation_rigid)).astype(int)

        else:

            lb_shifts = None
            ub_shifts = None

        # extract shifts for each patch
        shfts_et_all = [register_translation_3d(
            a, b, c, shifts_lb=lb_shifts, shifts_ub=ub_shifts, max_shifts=max_shifts) for a, b, c in zip(
            imgs, templates, [upsample_factor_fft] * num_tiles)]
        shfts = [sshh[0] for sshh in shfts_et_all]
        diffs_phase = [sshh[2] for sshh in shfts_et_all]
        # create a vector field
        shift_img_x = np.reshape(np.array(shfts)[:, 0], dim_grid)
        shift_img_y = np.reshape(np.array(shfts)[:, 1], dim_grid)
        shift_img_z = np.reshape(np.array(shfts)[:, 2], dim_grid)
        diffs_phase_grid = np.reshape(np.array(diffs_phase), dim_grid)

        #  shifts_opencv doesn't make sense here- replace with shifts_skimage
        if shifts_opencv:
            if gSig_filt is not None:
                img = img_orig

            dims = img.shape
            x_grid, y_grid, z_grid = np.meshgrid(np.arange(0., dims[1]).astype(
                np.float32), np.arange(0., dims[0]).astype(np.float32),
                np.arange(0., dims[2]).astype(np.float32))
            m_reg = warp_sk(img, np.stack((resize_sk(shift_img_y.astype(np.float32), dims) + x_grid,
                              resize_sk(shift_img_x.astype(np.float32), dims) + y_grid,
                              resize_sk(shift_img_z.astype(np.float32), dims) + z_grid),axis=0),
                              order=3, mode='constant')
                             # borderValue=add_to_movie)
            total_shifts = [
                    (-x, -y, -z) for x, y, z in zip(shift_img_x.reshape(num_tiles), shift_img_y.reshape(num_tiles), shift_img_z.reshape(num_tiles))]
            return m_reg - add_to_movie, total_shifts, None, None

        # create automatically upsample parameters if not passed
        if newoverlaps is None:
            newoverlaps = overlaps
        if newstrides is None:
            newstrides = tuple(
                np.round(np.divide(strides, upsample_factor_grid)).astype(np.int))

        newshapes = np.add(newstrides, newoverlaps)

        imgs = [it[-1]
                for it in sliding_window_3d(img, overlaps=newoverlaps, strides=newstrides)]

        xyz_grid = [(it[0], it[1], it[2]) for it in sliding_window_3d(
            img, overlaps=newoverlaps, strides=newstrides)]

        start_step = [(it[3], it[4], it[5]) for it in sliding_window_3d(
            img, overlaps=newoverlaps, strides=newstrides)]

        dim_new_grid = tuple(np.add(xyz_grid[-1], 1))

        shift_img_x = resize_sk(
            shift_img_x, dim_new_grid[::-1], order=3)
        shift_img_y = resize_sk(
            shift_img_y, dim_new_grid[::-1], order=3)
        shift_img_z = resize_sk(
            shift_img_z, dim_new_grid[::-1], order=3)
        diffs_phase_grid_us = resize_sk(
            diffs_phase_grid, dim_new_grid[::-1], order=3)

        num_tiles = np.prod(dim_new_grid)

        # what dimension shear should be looked at? shearing for 3d point scanning happens in y and z but no for plane-scanning
        max_shear = np.percentile(
            [np.max(np.abs(np.diff(ssshh, axis=xxsss))) for ssshh, xxsss in itertools.product(
                [shift_img_x, shift_img_y], [0, 1])], 75)

        total_shifts = [
            (-x, -y, -z) for x, y, z in zip(shift_img_x.reshape(num_tiles), shift_img_y.reshape(num_tiles), shift_img_z.reshape(num_tiles))]
        total_diffs_phase = [
            dfs for dfs in diffs_phase_grid_us.reshape(num_tiles)]

        if shifts_opencv:
            if gSig_filt is not None:
                img = img_orig
                imgs = [
                    it[-1] for it in sliding_window_3d(img, overlaps=newoverlaps, strides=newstrides)]

            imgs = [apply_shift_iteration(im, sh, border_nan=border_nan)
                    for im, sh in zip(imgs, total_shifts)]

        else:
            if gSig_filt is not None:
                raise Exception(
                    'The use of FFT and filtering options have not been tested. Set opencv=True')

            imgs = [apply_shifts_dft(im, (
                sh[0], sh[1], sh[2]), dffphs, is_freq=False, border_nan=border_nan) for im, sh, dffphs in zip(
                imgs, total_shifts, total_diffs_phase)]

        normalizer = np.zeros_like(img) * np.nan
        new_img = np.zeros_like(img) * np.nan

        weight_matrix = create_weight_matrix_for_blending(
            img, newoverlaps, newstrides)

        if max_shear < 0.5:
            for (x, y, z), (_, _, _), im, (_, _, _), weight_mat in zip(start_step, xyz_grid, imgs, total_shifts, weight_matrix):

                prev_val_1 = normalizer[x:x + newshapes[0], y:y + newshapes[1], z:z + newshapes[2]]

                normalizer[x:x + newshapes[0], y:y + newshapes[1], z:z + newshapes[2]] = np.nansum(
                    np.dstack([~np.isnan(im) * 1 * weight_mat, prev_val_1]), -1)
                prev_val = new_img[x:x + newshapes[0], y:y + newshapes[1], z:z + newshapes[2]]
                new_img[x:x + newshapes[0], y:y + newshapes[1], z:z + newshapes[2]
                        ] = np.nansum(np.dstack([im * weight_mat, prev_val]), -1)

            new_img = old_div(new_img, normalizer)

        else:  # in case the difference in shift between neighboring patches is larger than 0.5 pixels we do not interpolate in the overlaping area
            half_overlap_x = np.int(newoverlaps[0] / 2)
            half_overlap_y = np.int(newoverlaps[1] / 2)
            half_overlap_z = np.int(newoverlaps[2] / 2)
            
            for (x, y, z), (idx_0, idx_1, idx_2), im, (_, _, _), weight_mat in zip(start_step, xyz_grid, imgs, total_shifts, weight_matrix):

                if idx_0 == 0:
                    x_start = x
                else:
                    x_start = x + half_overlap_x

                if idx_1 == 0:
                    y_start = y
                else:
                    y_start = y + half_overlap_y

                if idx_2 == 0:
                    z_start = z
                else:
                    z_start = z + half_overlap_z

                x_end = x + newshapes[0]
                y_end = y + newshapes[1]
                z_end = z + newshapes[2]
                new_img[x_start:x_end,y_start:y_end,
                        z_start:z_end] = im[x_start - x:, y_start - y:, z_start -z:]

        if show_movie:
            img = apply_shifts_dft(
                sfr_freq, (-rigid_shts[0], -rigid_shts[1], -rigid_shts[2]), diffphase, border_nan=border_nan)
            img_show = np.vstack([new_img, img])

            img_show = resize_sk(img_show, None, fx=1, fy=1, fz=1)

            cv2.imshow('frame', old_div(img_show, np.percentile(template, 99)))
            cv2.waitKey(int(1. / 500 * 1000))

        else:
            try:
                cv2.destroyAllWindows()
            except:
                pass
        return new_img - add_to_movie, total_shifts, start_step, xyz_grid
#%%

def compute_flow_single_frame(frame, templ, pyr_scale=.5, levels=3, winsize=100, iterations=15, poly_n=5,
                              poly_sigma=1.2 / 5, flags=0):
    flow = cv2.calcOpticalFlowFarneback(
        templ, frame, None, pyr_scale, levels, winsize, iterations, poly_n, poly_sigma, flags)
    return flow
#%%


def compute_metrics_motion_correction(fname, final_size_x, final_size_y, swap_dim, pyr_scale=.5, levels=3,
                                      winsize=100, iterations=15, poly_n=5, poly_sigma=1.2 / 5, flags=0,
                                      play_flow=False, resize_fact_flow=.2, template=None):
    #todo: todocument
    # cv2.OPTFLOW_FARNEBACK_GAUSSIAN
    import scipy
    vmin, vmax = -1, 1
    m = cm.load(fname)

    max_shft_x = np.int(np.ceil((np.shape(m)[1] - final_size_x) / 2))
    max_shft_y = np.int(np.ceil((np.shape(m)[2] - final_size_y) / 2))
    max_shft_x_1 = - ((np.shape(m)[1] - max_shft_x) - (final_size_x))
    max_shft_y_1 = - ((np.shape(m)[2] - max_shft_y) - (final_size_y))
    if max_shft_x_1 == 0:
        max_shft_x_1 = None

    if max_shft_y_1 == 0:
        max_shft_y_1 = None
    logging.info([max_shft_x, max_shft_x_1, max_shft_y, max_shft_y_1])
    m = m[:, max_shft_x:max_shft_x_1, max_shft_y:max_shft_y_1]
    if np.sum(np.isnan(m)) > 0:
        logging.info(m.shape)
        logging.warning('Movie contains NaN')
        raise Exception('Movie contains NaN')

    logging.debug('Local correlations..')
    img_corr = m.local_correlations(eight_neighbours=True, swap_dim=swap_dim)
    logging.debug(m.shape)
    if template is None:
        tmpl = cm.motion_correction.bin_median(m)
    else:
        tmpl = template

    logging.debug('Compute Smoothness.. ')
    smoothness = np.sqrt(
        np.sum(np.sum(np.array(np.gradient(np.mean(m, 0)))**2, 0)))
    smoothness_corr = np.sqrt(
        np.sum(np.sum(np.array(np.gradient(img_corr))**2, 0)))

    logging.debug('Compute correlations.. ')
    correlations = []
    count = 0
    for fr in m:
        if count % 100 == 0:
            logging.debug(count)

        count += 1
        correlations.append(scipy.stats.pearsonr(
            fr.flatten(), tmpl.flatten())[0])

    logging.info('Compute optical flow .. ')

    m = m.resize(1, 1, resize_fact_flow)
    norms = []
    flows = []
    count = 0
    for fr in m:
        if count % 100 == 0:
            logging.debug(count)

        count += 1
        flow = cv2.calcOpticalFlowFarneback(
            tmpl, fr, None, pyr_scale, levels, winsize, iterations, poly_n, poly_sigma, flags)

        if play_flow:
            pl.subplot(1, 3, 1)
            pl.cla()
            pl.imshow(fr, vmin=0, vmax=300, cmap='gray')
            pl.title('movie')
            pl.subplot(1, 3, 3)
            pl.cla()
            pl.imshow(flow[:, :, 1], vmin=vmin, vmax=vmax)
            pl.title('y_flow')

            pl.subplot(1, 3, 2)
            pl.cla()
            pl.imshow(flow[:, :, 0], vmin=vmin, vmax=vmax)
            pl.title('x_flow')
            pl.pause(.05)

        n = np.linalg.norm(flow)
        flows.append(flow)
        norms.append(n)

    np.savez(fname[:-4] + '_metrics', flows=flows, norms=norms, correlations=correlations, smoothness=smoothness,
             tmpl=tmpl, smoothness_corr=smoothness_corr, img_corr=img_corr)
    return tmpl, correlations, flows, norms, smoothness


#%%
def motion_correct_batch_rigid(fname, max_shifts, dview=None, splits=56, num_splits_to_process=None, num_iter=1,
                               template=None, shifts_opencv=False, save_movie_rigid=False, add_to_movie=None,
                               nonneg_movie=False, gSig_filt=None, subidx=slice(None, None, 1), use_cuda=False,
                               border_nan=True, var_name_hdf5='mov', is3D=False):
    """
    Function that perform memory efficient hyper parallelized rigid motion corrections while also saving a memory mappable file

    Args:
        fname: str
            name of the movie to motion correct. It should not contain nans. All the loadable formats from CaImAn are acceptable

        max_shifts: tuple
            x and y (and z if 3D) maximum allowed shifts

        dview: ipyparallel view
            used to perform parallel computing

        splits: int
            number of batches in which the movies is subdivided

        num_splits_to_process: int
            number of batches to process. when not None, the movie is not saved since only a random subset of batches will be processed

        num_iter: int
            number of iterations to perform. The more iteration the better will be the template.

        template: ndarray
            if a good approximation of the template to register is available, it can be used

        shifts_opencv: boolean
             toggle the shifts applied with opencv, if yes faster but induces some smoothing

        save_movie_rigid: boolean
             toggle save movie

        subidx: slice
            Indices to slice

        use_cuda : bool, optional
            Use skcuda.fft (if available). Default: False

    Returns:
         fname_tot_rig: str

         total_template:ndarray

         templates:list
              list of produced templates, one per batch

         shifts: list
              inferred rigid shifts to correct the movie

    Raises:
        Exception 'The movie contains nans. Nans are not allowed!'

    """
    corrected_slicer = slice(subidx.start, subidx.stop, subidx.step * 10)
    m = cm.load(fname, var_name_hdf5=var_name_hdf5, subindices=corrected_slicer)
    
    if m.shape[0] < 300:
        m = cm.load(fname, var_name_hdf5=var_name_hdf5, subindices=corrected_slicer)
    elif m.shape[0] < 500:
        corrected_slicer = slice(subidx.start, subidx.stop, subidx.step * 5)
        m = cm.load(fname, var_name_hdf5=var_name_hdf5, subindices=corrected_slicer)
    else:
        corrected_slicer = slice(subidx.start, subidx.stop, subidx.step * 30)
        m = cm.load(fname, var_name_hdf5=var_name_hdf5, subindices=corrected_slicer)
    
    if len(m.shape) < 3:
        m = cm.load(fname, var_name_hdf5=var_name_hdf5)
        m = m[corrected_slicer]
        logging.warning("Your original file was saved as a single page " +
                        "file. Consider saving it in multiple smaller files" +
                        "with size smaller than 4GB (if it is a .tif file)")
    if template is None:
        if gSig_filt is not None:
            m = cm.movie(
                np.array([high_pass_filter_space(m_, gSig_filt) for m_ in m]))
        if is3D:     
            # TODO - motion_correct_3d needs to be implemented in movies.py
            template = caiman.motion_correction.bin_median_3d(m) # motion_correct_3d has not been implemented yet - instead initialize to just median image
#            template = caiman.motion_correction.bin_median_3d(
#                    m.motion_correct_3d(max_shifts[2], max_shifts[1], max_shifts[0], template=None)[0])
        else:
            template = caiman.motion_correction.bin_median(
                    m.motion_correct(max_shifts[1], max_shifts[0], template=None)[0])

    new_templ = template
    if add_to_movie is None:
        add_to_movie = -np.min(template)

    if np.isnan(add_to_movie):
        logging.error('The movie contains NaNs. NaNs are not allowed!')
        raise Exception('The movie contains NaNs. NaNs are not allowed!')
    else:
        logging.debug('Adding to movie ' + str(add_to_movie))

    save_movie = False
    fname_tot_rig = None
    res_rig:List = []
    for iter_ in range(num_iter):
        logging.debug(iter_)
        old_templ = new_templ.copy()
        if iter_ == num_iter - 1:
            save_movie = save_movie_rigid
            logging.debug('saving!')

        fname_tot_rig, res_rig = motion_correction_piecewise(fname, splits, strides=None, overlaps=None,
                                                             add_to_movie=add_to_movie, template=old_templ, max_shifts=max_shifts, max_deviation_rigid=0,
                                                             dview=dview, save_movie=save_movie, base_name=os.path.split(
                                                                 fname)[-1][:-4] + '_rig_', subidx = subidx,
                                                             num_splits=num_splits_to_process, shifts_opencv=shifts_opencv, nonneg_movie=nonneg_movie, gSig_filt=gSig_filt,
                                                             use_cuda=use_cuda, border_nan=border_nan, var_name_hdf5=var_name_hdf5, is3D=is3D)
        if is3D:
            new_templ = np.nanmedian(np.stack([r[-1] for r in res_rig]), 0)           
        else:
            new_templ = np.nanmedian(np.dstack([r[-1] for r in res_rig]), -1)
        if gSig_filt is not None:
            new_templ = high_pass_filter_space(new_templ, gSig_filt)

        logging.debug((old_div(np.linalg.norm(new_templ - old_templ), np.linalg.norm(old_templ))))

    total_template = new_templ
    templates = []
    shifts:List = []
    for rr in res_rig:
        shift_info, idxs, tmpl = rr
        templates.append(tmpl)
        shifts += [[sh[0][0], sh[0][1]] for sh in shift_info[:len(idxs)]]
 #       if is3D:
 #           shifts += [[sh[0][0], sh[0][1], sh[0][2]] for sh in shift_info[:len(idxs)]]            
 #       else:
 #           shifts += [[sh[0][0], sh[0][1]] for sh in shift_info[:len(idxs)]]

    return fname_tot_rig, total_template, templates, shifts

def motion_correct_batch_pwrigid(fname, max_shifts, strides, overlaps, add_to_movie, newoverlaps=None, newstrides=None,
                                 dview=None, upsample_factor_grid=4, max_deviation_rigid=3,
                                 splits=56, num_splits_to_process=None, num_iter=1,
                                 template=None, shifts_opencv=False, save_movie=False, nonneg_movie=False, gSig_filt=None,
                                 use_cuda=False, border_nan=True, var_name_hdf5='mov', is3D=False):
    """
    Function that perform memory efficient hyper parallelized rigid motion corrections while also saving a memory mappable file

    Args:
        fname: str
            name of the movie to motion correct. It should not contain nans. All the loadable formats from CaImAn are acceptable

        strides: tuple
            strides of patches along x and y (and z if 3D)

        overlaps:
            overlaps of patches along x and y (and z if 3D). example: If strides = (64,64) and overlaps (32,32) patches will be (96,96)

        newstrides: tuple
            overlaps after upsampling

        newoverlaps: tuple
            strides after upsampling

        max_shifts: tuple
            x and y maximum allowed shifts (and z if 3D)

        dview: ipyparallel view
            used to perform parallel computing

        splits: int
            number of batches in which the movies is subdivided

        num_splits_to_process: int
            number of batches to process. when not None, the movie is not saved since only a random subset of batches will be processed

        num_iter: int
            number of iterations to perform. The more iteration the better will be the template.

        template: ndarray
            if a good approximation of the template to register is available, it can be used

        shifts_opencv: boolean
             toggle the shifts applied with opencv, if yes faster but induces some smoothing

        save_movie_rigid: boolean
             toggle save movie

        use_cuda : bool, optional
            Use skcuda.fft (if available). Default: False

    Returns:
        fname_tot_rig: str

        total_template:ndarray

        templates:list
            list of produced templates, one per batch

        shifts: list
            inferred rigid shifts to corrrect the movie

    Raises:
        Exception 'You need to initialize the template with a good estimate. See the motion'
                        '_correct_batch_rigid function'
    """
    if template is None:
        raise Exception('You need to initialize the template with a good estimate. See the motion'
                        '_correct_batch_rigid function')
    else:
        new_templ = template

    if np.isnan(add_to_movie):
        logging.error('The template contains NaNs. NaNs are not allowed!')
        raise Exception('The template contains NaNs. NaNs are not allowed!')
    else:
        logging.debug('Adding to movie ' + str(add_to_movie))

    for iter_ in range(num_iter):
        logging.debug(iter_)
        old_templ = new_templ.copy()

        if iter_ == num_iter - 1:
            save_movie = save_movie
            if save_movie:
                logging.debug('saving mmap of ' + fname)

        fname_tot_els, res_el = motion_correction_piecewise(fname, splits, strides, overlaps,
                                                            add_to_movie=add_to_movie, template=old_templ, max_shifts=max_shifts,
                                                            max_deviation_rigid=max_deviation_rigid,
                                                            newoverlaps=newoverlaps, newstrides=newstrides,
                                                            upsample_factor_grid=upsample_factor_grid, order='F', dview=dview, save_movie=save_movie,
                                                            base_name=os.path.split(fname)[-1][:-4] + '_els_', num_splits=num_splits_to_process,
                                                            shifts_opencv=shifts_opencv, nonneg_movie=nonneg_movie, gSig_filt=gSig_filt,
                                                            use_cuda=use_cuda, border_nan=border_nan, var_name_hdf5=var_name_hdf5, is3D=is3D)

        new_templ = np.nanmedian(np.dstack([r[-1] for r in res_el]), -1)
        if gSig_filt is not None:
            new_templ = high_pass_filter_space(new_templ, gSig_filt)

    total_template = new_templ
    templates = []
    x_shifts = []
    y_shifts = []
    z_shifts = []
    coord_shifts = []
    for rr in res_el:
        shift_info_chunk, idxs_chunk, tmpl_chunk = rr
        templates.append(tmpl_chunk)
        for shift_info, _ in zip(shift_info_chunk, idxs_chunk):
            if is3D:
                total_shift, _, xyz_grid = shift_info
                x_shifts.append(np.array([sh[0] for sh in total_shift]))
                y_shifts.append(np.array([sh[1] for sh in total_shift]))
                z_shifts.append(np.array([sh[2] for sh in total_shift]))
                coord_shifts.append(xyz_grid)
            else:
                total_shift, _, xy_grid = shift_info
                x_shifts.append(np.array([sh[0] for sh in total_shift]))
                y_shifts.append(np.array([sh[1] for sh in total_shift]))
                coord_shifts.append(xy_grid)

    return fname_tot_els, total_template, templates, x_shifts, y_shifts, z_shifts, coord_shifts


#%% in parallel
def tile_and_correct_wrapper(params):
    """Does motion correction on specified image frames

    Returns:
    shift_info:
    idxs:
    mean_img: mean over all frames of corrected image (to get individ frames, use out_fname to write them to disk)

    Notes:
    Also writes corrected frames to the mmap file specified by out_fname (if not None)

    """
    # todo todocument


    try:
        cv2.setNumThreads(0)
    except:
        pass  # 'Open CV is naturally single threaded'

    img_name, out_fname, idxs, shape_mov, template, strides, overlaps, max_shifts,\
        add_to_movie, max_deviation_rigid, upsample_factor_grid, newoverlaps, newstrides, \
        shifts_opencv, nonneg_movie, gSig_filt, is_fiji, use_cuda, border_nan, var_name_hdf5, is3D = params

    name, extension = os.path.splitext(img_name)[:2]
    extension = extension.lower()
    shift_info = []

#    if extension == '.tif' or extension == '.tiff':  # check if tiff file
##        with tifffile.TiffFile(img_name) as tffl:
##            imgs = tffl.asarray(img_name, key=idxs)
#        imgs = cm.load(img_name, subindices=idxs)
#
#    elif extension == '.sbx':  # check if sbx file
#        imgs = cm.base.movies.sbxread(img_name, idxs[0], len(idxs))
#    elif extension == '.sima' or extension == '.hdf5' or extension == '.h5':
#        imgs = cm.load(img_name, subindices=list(idxs),
#                       var_name_hdf5=var_name_hdf5)
#    elif extension == '.avi':
#        imgs = cm.load(img_name, subindices=np.array(idxs))

    imgs = cm.load(img_name, subindices=idxs, var_name_hdf5=var_name_hdf5,is3D=is3D)
#    if is3D:
#        imgs = np.transpose(imgs,(1,0,2,3))
    mc = np.zeros(imgs.shape, dtype=np.float32)
    for count, img in enumerate(imgs):
        if count % 10 == 0:
            logging.debug(count)
        if is3D:
            mc[count], total_shift, start_step, xyz_grid = tile_and_correct_3d(img, template, strides, overlaps, max_shifts,
                                                                       add_to_movie=add_to_movie, newoverlaps=newoverlaps,
                                                                       newstrides=newstrides,
                                                                       upsample_factor_grid=upsample_factor_grid,
                                                                       upsample_factor_fft=10, show_movie=False,
                                                                       max_deviation_rigid=max_deviation_rigid,
                                                                       shifts_opencv=shifts_opencv, gSig_filt=gSig_filt,
                                                                       use_cuda=use_cuda, border_nan=border_nan)
            shift_info.append([total_shift, start_step, xyz_grid])
            
        else:
            mc[count], total_shift, start_step, xy_grid = tile_and_correct(img, template, strides, overlaps, max_shifts,
                                                                       add_to_movie=add_to_movie, newoverlaps=newoverlaps,
                                                                       newstrides=newstrides,
                                                                       upsample_factor_grid=upsample_factor_grid,
                                                                       upsample_factor_fft=10, show_movie=False,
                                                                       max_deviation_rigid=max_deviation_rigid,
                                                                       shifts_opencv=shifts_opencv, gSig_filt=gSig_filt,
                                                                       use_cuda=use_cuda, border_nan=border_nan)
            shift_info.append([total_shift, start_step, xy_grid])

    if out_fname is not None:
        outv = np.memmap(out_fname, mode='r+', dtype=np.float32,
                         shape=prepare_shape(shape_mov), order='F')
        if nonneg_movie:
            bias = np.float32(add_to_movie)
        else:
            bias = 0
        outv[:, idxs] = np.reshape(
            mc.astype(np.float32), (len(imgs), -1), order='F').T + bias
    new_temp = np.nanmean(mc, 0)
    new_temp[np.isnan(new_temp)] = np.nanmin(new_temp)
    return shift_info, idxs, new_temp

def motion_correction_piecewise(fname, splits, strides, overlaps, add_to_movie=0, template=None,
                                max_shifts=(12, 12), max_deviation_rigid=3, newoverlaps=None, newstrides=None,
                                upsample_factor_grid=4, order='F', dview=None, save_movie=True,
                                base_name=None, subidx = None, num_splits=None, shifts_opencv=False, nonneg_movie=False, gSig_filt=None,
                                use_cuda=False, border_nan=True, var_name_hdf5='mov', is3D=False):
    """

    """
    # todo todocument
    name, extension = os.path.splitext(fname)[:2]
    extension = extension.lower()
    is_fiji = False

    dims, T = cm.source_extraction.cnmf.utilities.get_file_size(fname, var_name_hdf5=var_name_hdf5)
    if is3D:
        d1, d2, d3 = dims
    else:
        d1, d2 = dims

    if type(splits) is int:
        if subidx is None:
            rng = range(T)
        else:
            rng = range(T)[subidx]

        idxs = np.array_split(list(rng), splits)

    else:
        idxs = splits
        save_movie = False
    if template is None:
        raise Exception('Not implemented')

    if is3D:
        shape_mov = (d1 * d2 * d3, T)
    else:
        shape_mov = (d1 * d2, T)
        dims = d1, d2

    if num_splits is not None:
        idxs = np.array(idxs)[np.random.randint(0, len(idxs), num_splits)]
        save_movie = False
        #logging.warning('**** MOVIE NOT SAVED BECAUSE num_splits is not None ****')

    if save_movie:
        if base_name is None:
            base_name = os.path.split(fname)[1][:-4]
        fname_tot:Optional[str] = memmap_frames_filename(base_name, dims, T, order)
        fname_tot = os.path.join(os.path.split(fname)[0], fname_tot)
        np.memmap(fname_tot, mode='w+', dtype=np.float32,
                  shape=prepare_shape(shape_mov), order=order)
        logging.info('Saving file as {}'.format(fname_tot))
    else:
        fname_tot = None

    pars = []
    for idx in idxs:
        pars.append([fname, fname_tot, idx, shape_mov, template, strides, overlaps, max_shifts, np.array(
            add_to_movie, dtype=np.float32), max_deviation_rigid, upsample_factor_grid,
            newoverlaps, newstrides, shifts_opencv, nonneg_movie, gSig_filt, is_fiji,
            use_cuda, border_nan, var_name_hdf5, is3D])

    if dview is not None:
        logging.info('** Starting parallel motion correction **')
        if HAS_CUDA and use_cuda:
            res = dview.map(tile_and_correct_wrapper,pars)
            dview.map(close_cuda_process, range(len(pars)))
        elif 'multiprocessing' in str(type(dview)):
            res = dview.map_async(tile_and_correct_wrapper, pars).get(4294967)
        else:
            res = dview.map_sync(tile_and_correct_wrapper, pars)
        logging.info('** Finished parallel motion correction **')
    else:
        res = list(map(tile_and_correct_wrapper, pars))

    return fname_tot, res<|MERGE_RESOLUTION|>--- conflicted
+++ resolved
@@ -309,16 +309,10 @@
         """Perform pw-rigid motion correction
 
         Args:
-<<<<<<< HEAD
-            template: ndarray 2D (or 3D)
-                if known, one can pass a template to register the frames to
-
-=======
->>>>>>> c3970c6f
             save_movie:Bool
                 save the movies vs just get the template
 
-            template: ndarray 2D
+            template: ndarray 2D (or 3D)
                 if known, one can pass a template to register the frames to
 
             show_template: boolean
