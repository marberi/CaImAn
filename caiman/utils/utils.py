#!/usr/bin/env python

""" pure utilities (other)

generally useful functions for CaImAn

See Also
------------
https://docs.python.org/3/library/urllib.request.htm

"""

#\package Caiman/utils
#\version   1.0
#\bug
#\warning
#\copyright GNU General Public License v2.0
#\date Created on Tue Jun 30 21:01:17 2015
#\author: andrea giovannucci
#\namespace utils
#\pre none

import cv2
import h5py
import multiprocessing
import logging
import matplotlib.pyplot as plt
import numpy as np
import os
import pickle
import scipy
import tensorflow as tf
from scipy.ndimage.filters import gaussian_filter
from tifffile import TiffFile
from typing import Any, Dict, List, Tuple, Union, Iterable

try:
    cv2.setNumThreads(0)
except:
    pass

from urllib.request import urlopen

from ..external.cell_magic_wand import cell_magic_wand
from ..source_extraction.cnmf.spatial import threshold_components
from caiman.paths import caiman_datadir

#%%


def download_demo(name:str='Sue_2x_3000_40_-46.tif', save_folder:str='') -> str:
    """download a file from the file list with the url of its location


    using urllib, you can add you own name and location in this global parameter

        Args:
            name: str
                the path of the file correspondong to a file in the filelist (''Sue_2x_3000_40_-46.tif' or 'demoMovieJ.tif')
    
            save_folder: str
                folder inside ./example_movies to which the files will be saved. Will be created if it doesn't exist
        Returns:
            Path of the saved file
    Raise:
        WrongFolder Exception
    """

    #\bug
    #\warning

    file_dict = {'Sue_2x_3000_40_-46.tif': 'https://caiman.flatironinstitute.org/~neuro/caiman_downloadables/Sue_2x_3000_40_-46.tif',
                 'demoMovieJ.tif': 'https://caiman.flatironinstitute.org/~neuro/caiman_downloadables/demoMovieJ.tif',
                 'demo_behavior.h5': 'https://caiman.flatironinstitute.org/~neuro/caiman_downloadables/demo_behavior.h5',
                 'Tolias_mesoscope_1.hdf5': 'https://caiman.flatironinstitute.org/~neuro/caiman_downloadables/Tolias_mesoscope_1.hdf5',
                 'Tolias_mesoscope_2.hdf5': 'https://caiman.flatironinstitute.org/~neuro/caiman_downloadables/Tolias_mesoscope_2.hdf5',
                 'Tolias_mesoscope_3.hdf5': 'https://caiman.flatironinstitute.org/~neuro/caiman_downloadables/Tolias_mesoscope_3.hdf5',
                 'data_endoscope.tif': 'https://caiman.flatironinstitute.org/~neuro/caiman_downloadables/data_endoscope.tif',
                 'data_dendritic.tif': 'https://caiman.flatironinstitute.org/~neuro/caiman_downloadables/2014-04-05-003.tif'}
    #          ,['./example_movies/demoMovie.tif','https://caiman.flatironinstitute.org/~neuro/caiman_downloadables/demoMovie.tif']]
    base_folder = os.path.join(caiman_datadir(), 'example_movies')
    if os.path.exists(base_folder):
        if not os.path.isdir(os.path.join(base_folder, save_folder)):
            os.makedirs(os.path.join(base_folder, save_folder))
        path_movie = os.path.join(base_folder, save_folder, name)
        if not os.path.exists(path_movie):
            url = file_dict[name]
            logging.info(f"downloading {name} with urllib")
            logging.info(f"GET {url} HTTP/1.1")
            try:
                f = urlopen(url)
            except:
                logging.info(f"Trying to set user agent to download demo")
                from urllib.request import Request
                req = Request(url, headers={'User-Agent': 'Mozilla/5.0'})
                f = urlopen(req)
                
                
            data = f.read()
            with open(path_movie, "wb") as code:
                code.write(data)
        else:
            logging.info("File " + str(name) + " already downloaded")
    else:
        raise Exception('Cannot find the example_movies folder in your caiman_datadir - did you make one with caimanmanager.py?')
    return path_movie

def val_parse(v):
    """parse values from si tags into python objects if possible from si parse

     Args:
         v: si tags

     Returns:
        v: python object

    """

    try:
        return eval(v)
    except:
        if v == 'true':
            return True
        elif v == 'false':
            return False
        elif v == 'NaN':
            return np.nan
        elif v == 'inf' or v == 'Inf':
            return np.inf
        else:
            return v


def si_parse(imd:str) -> Dict:
    """parse image_description field embedded by scanimage from get image description

     Args:
         imd: image description

    Returns:
        imd: the parsed description

    """

    imddata:Any = imd.split('\n')
    imddata = [i for i in imddata if '=' in i]
    imddata = [i.split('=') for i in imddata]
    imddata = [[ii.strip(' \r') for ii in i] for i in imddata]
    imddata = {i[0]: val_parse(i[1]) for i in imddata}
    return imddata


def get_image_description_SI(fname:str) -> List:
    """Given a tif file acquired with Scanimage it returns a dictionary containing the information in the image description field

     Args:
         fname: name of the file
     Returns:
        image_description: information of the image
    """

    image_descriptions = []

    tf = TiffFile(fname)

    for idx, pag in enumerate(tf.pages):
        if idx % 1000 == 0:
            logging.debug(idx) # progress report to the user
        field = pag.tags['image_description'].value

        image_descriptions.append(si_parse(field))

    return image_descriptions


#%% Generate data
def gen_data(dims:Tuple[int,int]=(48, 48), N:int=10, sig:Tuple[int,int]=(3, 3), tau:float=1., noise:float=.3, T:int=2000,
             framerate:int=30, firerate:float=.5, seed:int=3, cmap:bool=False, truncate:float=np.exp(-2),
             difference_of_Gaussians:bool=True, fluctuating_bkgrd:List=[50, 300]) -> Tuple[np.ndarray, np.ndarray, np.ndarray, np.ndarray, np.ndarray, np.ndarray, np.ndarray, Tuple[int, int]]:
    bkgrd = 10  # fluorescence baseline
    np.random.seed(seed)
    boundary = 4
    M = int(N * 1.5)
    # centers = boundary + (np.array(GeneralizedHalton(2, seed).get(M)) *
    #                       (np.array(dims) - 2 * boundary)).astype('uint16')
    centers = boundary + (np.random.rand(M, 2) *
                          (np.array(dims) - 2 * boundary)).astype('uint16')
    trueA = np.zeros(dims + (M,), dtype='float32')
    for i in range(M):
        trueA[tuple(centers[i]) + (i,)] = 1.
    if difference_of_Gaussians:
        q = .75
        for n in range(M):
            s = (.67 + .33 * np.random.rand(2)) * np.array(sig)
            tmp = gaussian_filter(trueA[:, :, n], s)
            trueA[:, :, n] = np.maximum(tmp - gaussian_filter(trueA[:, :, n], q * s) *
                                        q**2 * (.2 + .6 * np.random.rand()), 0)

    else:
        for n in range(M):
            s = [ss * (.75 + .25 * np.random.rand()) for ss in sig]
            trueA[:, :, n] = gaussian_filter(trueA[:, :, n], s)
    trueA = trueA.reshape((-1, M), order='F')
    trueA *= (trueA >= trueA.max(0) * truncate)
    trueA /= np.linalg.norm(trueA, 2, 0)
    keep = np.ones(M, dtype=bool)
    overlap = trueA.T.dot(trueA) - np.eye(M)
    while keep.sum() > N:
        keep[np.argmax(overlap * np.outer(keep, keep)) % M] = False
    trueA = trueA[:, keep]
    trueS = np.random.rand(N, T) < firerate / float(framerate)
    trueS[:, 0] = 0
    for i in range(N // 2):
        trueS[i, :500 + i * T // N * 2 // 3] = 0
    trueC = trueS.astype('float32')
    for i in range(N):
        # * (.9 + .2 * np.random.rand())))
        gamma = np.exp(-1. / (tau * framerate))
        for t in range(1, T):
            trueC[i, t] += gamma * trueC[i, t - 1]

    if fluctuating_bkgrd:
        K = np.array([[np.exp(-(i - j)**2 / 2. / fluctuating_bkgrd[0]**2)
                       for i in range(T)] for j in range(T)])
        ch = np.linalg.cholesky(K + 1e-10 * np.eye(T))
        truef = 1e-2 * ch.dot(np.random.randn(T)).astype('float32') / bkgrd
        truef -= truef.mean()
        truef += 1
        K = np.array([[np.exp(-(i - j)**2 / 2. / fluctuating_bkgrd[1]**2)
                       for i in range(dims[0])] for j in range(dims[0])])
        ch = np.linalg.cholesky(K + 1e-10 * np.eye(dims[0]))
        trueb = 3 * 1e-2 * \
            np.outer(
                *ch.dot(np.random.randn(dims[0], 2)).T).ravel().astype('float32')
        trueb -= trueb.mean()
        trueb += 1
    else:
        truef = np.ones(T, dtype='float32')
        trueb = np.ones(np.prod(dims), dtype='float32')
    trueb *= bkgrd
    Yr = np.outer(trueb, truef) + noise * np.random.randn(
        * (np.prod(dims), T)).astype('float32') + trueA.dot(trueC)

    if cmap:
        import caiman as cm
        Y = np.reshape(Yr, dims + (T,), order='F')
        Cn = cm.local_correlations(Y)
        plt.figure(figsize=(20, 3))
        plt.plot(trueC.T)
        plt.figure(figsize=(20, 3))
        plt.plot((trueA.T.dot(Yr - bkgrd) / np.sum(trueA**2, 0).reshape(-1, 1)).T)
        plt.figure(figsize=(12, 4))
        plt.subplot(131)
        plt.scatter(*centers[keep].T[::-1], c='g')
        plt.scatter(*centers[~keep].T[::-1], c='r')
        plt.imshow(Y[:T // 10 * 10].reshape(dims +
                                            (T // 10, 10)).mean(-1).max(-1), cmap=cmap)
        plt.title('Max')
        plt.subplot(132)
        plt.scatter(*centers[keep].T[::-1], c='g')
        plt.scatter(*centers[~keep].T[::-1], c='r')
        plt.imshow(Y.mean(-1), cmap=cmap)
        plt.title('Mean')
        plt.subplot(133)
        plt.scatter(*centers[keep].T[::-1], c='g')
        plt.scatter(*centers[~keep].T[::-1], c='r')
        plt.imshow(Cn, cmap=cmap)
        plt.title('Correlation')
        plt.show()
    return Yr, trueC, trueS, trueA, trueb, truef, centers, dims # XXX dims is always the same as passed into the function?


#%%
def save_object(obj, filename:str) -> None:
    with open(filename, 'wb') as output:
        pickle.dump(obj, output, pickle.HIGHEST_PROTOCOL)


def load_object(filename:str) -> Any:
    with open(filename, 'rb') as input_obj:
        obj = pickle.load(input_obj)
    return obj
#%%
def apply_magic_wand(A, gSig, dims, A_thr=None, coms=None, dview=None,
                     min_frac=0.7, max_frac=1.0, roughness=2, zoom_factor=1,
                     center_range=2) -> np.ndarray:
    """ Apply cell magic Wand to results of CNMF to ease matching with labels

    Args:
        A:
            output of CNMF
    
        gSig: tuple
            input of CNMF (half neuron size)
    
        A_thr:
            thresholded version of A
    
        coms:
            centers of the magic wand
    
        dview:
            for parallelization
    
        min_frac:
            fraction of minimum of gSig to take as minimum size
    
        max_frac:
            multiplier of maximum of gSig to take as maximum size

    Returns:
        masks: ndarray
            binary masks
    """

    if (A_thr is None) and (coms is None):
        import pdb
        pdb.set_trace()
        A_thr = threshold_components(
                        A.tocsc()[:], dims, medw=None, thr_method='max',
                        maxthr=0.2, nrgthr=0.99, extract_cc=True,se=None,
                        ss=None, dview=dview)>0

        coms = [scipy.ndimage.center_of_mass(mm.reshape(dims, order='F')) for
                mm in A_thr.T]

    if coms is None:
        coms = [scipy.ndimage.center_of_mass(mm.reshape(dims, order='F')) for
                mm in A_thr.T]

    min_radius = np.round(np.min(gSig)*min_frac).astype(np.int)
    max_radius = np.round(max_frac*np.max(gSig)).astype(np.int)


    params = []
    for idx in range(A.shape[-1]):
        params.append([A.tocsc()[:,idx].toarray().reshape(dims, order='F'),
            coms[idx], min_radius, max_radius, roughness, zoom_factor, center_range])

    logging.debug(len(params))

    if dview is not None:
        masks = np.array(list(dview.map(cell_magic_wand_wrapper, params)))
    else:
        masks = np.array(list(map(cell_magic_wand_wrapper, params)))

    return masks


def cell_magic_wand_wrapper(params):
    a, com, min_radius, max_radius, roughness, zoom_factor, center_range = params
    msk = cell_magic_wand(a, com, min_radius, max_radius, roughness,
                          zoom_factor, center_range)
    return msk
#%% From https://codereview.stackexchange.com/questions/120802/recursively-save-python-dictionaries-to-hdf5-files-using-h5py


def save_dict_to_hdf5(dic:Dict, filename:str, subdir:str='/') -> None:
    ''' Save dictionary to hdf5 file
    Args:
        dic: dictionary
            input (possibly nested) dictionary
        filename: str
            file name to save the dictionary to (in hdf5 format for now)
    '''

    with h5py.File(filename, 'w') as h5file:
        recursively_save_dict_contents_to_group(h5file, subdir, dic)

def load_dict_from_hdf5(filename:str) -> Dict:
    ''' Load dictionary from hdf5 file

    Args:
        filename: str
            input file to load
    Returns:
        dictionary
    '''

    with h5py.File(filename, 'r') as h5file:
        return recursively_load_dict_contents_from_group(h5file, '/')


def recursively_save_dict_contents_to_group(h5file:h5py.File, path:str, dic:Dict) -> None:
    '''
    Args:
        h5file: hdf5 object
            hdf5 file where to store the dictionary
        path: str
            path within the hdf5 file structure
        dic: dictionary
            dictionary to save
    '''
    # argument type checking
    if not isinstance(dic, dict):
        raise ValueError("must provide a dictionary")

    if not isinstance(path, str):
        raise ValueError("path must be a string")

    if not isinstance(h5file, h5py._hl.files.File):
        raise ValueError("must be an open h5py file")

    # save items to the hdf5 file
    for key, item in dic.items():
        key = str(key)

        if key == 'g':
            logging.info(key + ' is an object type')
            item = np.array(list(item))
        if key == 'g_tot':
            item = np.asarray(item, dtype=np.float)
        if key in ['groups', 'idx_tot', 'ind_A', 'Ab_epoch', 'coordinates',
                   'loaded_model', 'optional_outputs', 'merged_ROIs', 'tf_in',
                   'tf_out']:
            logging.info(['groups', 'idx_tot', 'ind_A', 'Ab_epoch', 'coordinates', 'loaded_model', 'optional_outputs', 'merged_ROIs',
                   '** not saved'])
            continue

        if isinstance(item, list) or isinstance(item, tuple):
            item = np.array(item)
        if not isinstance(key, str):
            raise ValueError("dict keys must be strings to save to hdf5")
        # save strings, numpy.int64, numpy.int32, and numpy.float64 types
        if isinstance(item, (np.int64, np.int32, np.float64, str, np.float, float, np.float32,int)):
            h5file[path + key] = item
            if not h5file[path + key].value == item:
                raise ValueError('The data representation in the HDF5 file does not match the original dict.')
        # save numpy arrays
        elif isinstance(item, np.ndarray):
            try:
                h5file[path + key] = item
            except:
                item = np.array(item).astype('|S32')
                h5file[path + key] = item
            if not np.array_equal(h5file[path + key].value, item):
                raise ValueError('The data representation in the HDF5 file does not match the original dict.')
        # save dictionaries
        elif isinstance(item, dict):
            recursively_save_dict_contents_to_group(h5file, path + key + '/', item)
        elif 'sparse' in str(type(item)):
            logging.info(key + ' is sparse ****')
            h5file[path + key + '/data'] = item.tocsc().data
            h5file[path + key + '/indptr'] = item.tocsc().indptr
            h5file[path + key + '/indices'] = item.tocsc().indices
            h5file[path + key + '/shape'] = item.tocsc().shape
        # other types cannot be saved and will result in an error
        elif item is None or key == 'dview':
            h5file[path + key] = 'NoneType'
        elif key in ['dims', 'medw', 'sigma_smooth_snmf', 'dxy', 'max_shifts',
                     'strides', 'overlaps', 'gSig']:
            logging.info(key + ' is a tuple ****')
            h5file[path + key] = np.array(item)
        elif type(item).__name__ in ['CNMFParams', 'Estimates']: #  parameter object
            recursively_save_dict_contents_to_group(h5file, path + key + '/', item.__dict__)
        else:
            raise ValueError("Cannot save %s type for key '%s'." % (type(item), key))


def recursively_load_dict_contents_from_group(h5file:h5py.File, path:str) -> Dict:
    '''load dictionary from hdf5 object
    Args:
        h5file: hdf5 object
            object where dictionary is stored
        path: str
            path within the hdf5 file
    '''

    ans:Dict = {}
    for key, item in h5file[path].items():

        if isinstance(item, h5py._hl.dataset.Dataset):
            val_set = np.nan
            if isinstance(item.value, str):
                if item.value == 'NoneType':
                    ans[key] = None
                else:
                    ans[key] = item.value
            elif key in ['dims', 'medw', 'sigma_smooth_snmf', 'dxy', 'max_shifts', 'strides', 'overlaps']:

                if type(item.value) == np.ndarray:
                    ans[key] = tuple(item.value)
                else:
                    ans[key] = item.value
            else:
                if type(item.value) == np.bool_:
                    ans[key] = bool(item.value)
                else:
                    ans[key] = item.value

        elif isinstance(item, h5py._hl.group.Group):
            if key == 'A':
                data =  item[path + key + '/data']
                indices = item[path + key + '/indices']
                indptr = item[path + key + '/indptr']
                shape = item[path + key + '/shape']
                ans[key] = scipy.sparse.csc_matrix((data[:], indices[:],
                    indptr[:]), shape[:])
            else:
                ans[key] = recursively_load_dict_contents_from_group(h5file, path + key + '/')
    return ans

<<<<<<< HEAD

def fun(f, q_in, q_out):
    while True:
        i, x = q_in.get()
        if i is None:
            break
        q_out.put((i, f(x)))


def parmap(f, X, nprocs=multiprocessing.cpu_count()):
    q_in = multiprocessing.Queue(1)
    q_out = multiprocessing.Queue()

    proc = [multiprocessing.Process(target=fun, args=(f, q_in, q_out))
            for _ in range(nprocs)]
    for p in proc:
        p.daemon = True
        p.start()

    sent = [q_in.put((i, x)) for i, x in enumerate(X)]
    [q_in.put((None, None)) for _ in range(nprocs)]
    res = [q_out.get() for _ in range(len(sent))]

    [p.join() for p in proc]

    return [x for i, x in sorted(res)]
=======
def load_graph(frozen_graph_filename):
    """ Load a tensorflow .pb model and use it for inference"""
    # We load the protobuf file from the disk and parse it to retrieve the
    # unserialized graph_def
    with tf.gfile.GFile(frozen_graph_filename, "rb") as f:
        graph_def = tf.GraphDef()
        graph_def.ParseFromString(f.read())

    # Then, we can use again a convenient built-in function to import a
    # graph_def into the current default Graph
    with tf.Graph().as_default() as graph:
        tf.import_graph_def(
            graph_def,
            input_map=None,
            return_elements=None,
            name="prefix",
            producer_op_list=None
        )
    return graph
>>>>>>> 2df0b468
<|MERGE_RESOLUTION|>--- conflicted
+++ resolved
@@ -500,7 +500,6 @@
                 ans[key] = recursively_load_dict_contents_from_group(h5file, path + key + '/')
     return ans
 
-<<<<<<< HEAD
 
 def fun(f, q_in, q_out):
     while True:
@@ -527,7 +526,7 @@
     [p.join() for p in proc]
 
     return [x for i, x in sorted(res)]
-=======
+
 def load_graph(frozen_graph_filename):
     """ Load a tensorflow .pb model and use it for inference"""
     # We load the protobuf file from the disk and parse it to retrieve the
@@ -547,4 +546,4 @@
             producer_op_list=None
         )
     return graph
->>>>>>> 2df0b468
+
