#!/usr/bin/env python
# -*- coding: utf-8 -*-

""" List of plotting functions to visualize what's happening in the code """

#\package Caiman/utils
#\version   1.0
#\copyright GNU General Public License v2.0
#\date Created on Tue Jun 30 21:01:17 2016
#\author: andrea giovannucci

import base64
import cv2
from IPython.display import HTML
from math import sqrt, ceil
import matplotlib as mpl
import matplotlib.cm as cm
from matplotlib.widgets import Slider
import numpy as np
import pylab as pl
from scipy.ndimage.measurements import center_of_mass
from scipy.ndimage.filters import median_filter
from scipy.sparse import issparse, spdiags, coo_matrix, csc_matrix
from skimage.measure import find_contours
import sys
from tempfile import NamedTemporaryFile
from typing import Dict
from warnings import warn
import holoviews as hv
import functools as fct

from ..base.rois import com
from ..summary_images import local_correlations

try:
    cv2.setNumThreads(0)
except:
    pass

try:
    import bokeh
    import bokeh.plotting as bpl
    from bokeh.models import CustomJS, ColumnDataSource, Range1d, LabelSet
except:
    print("Bokeh could not be loaded. Either it is not installed or you are not running within a notebook")


#%%
def view_patches(Yr, A, C, b, f, d1, d2, YrA=None, secs=1):
    """view spatial and temporal components (secs=0 interactive)

     Args:
         Yr:        np.ndarray
                movie in format pixels (d) x frames (T)

         A:     sparse matrix
                    matrix of spatial components (d x K)

         C:     np.ndarray
                    matrix of temporal components (K x T)

         b:     np.ndarray
                    spatial background (vector of length d)

         f:     np.ndarray
                    temporal background (vector of length T)

         d1,d2: np.ndarray
                    frame dimensions

         YrA:   np.ndarray
                     ROI filtered residual as it is given from update_temporal_components
                     If not given, then it is computed (K x T)

         secs:  float
                    number of seconds in between component scrolling. secs=0 means interactive (click to scroll)

         imgs:  np.ndarray
                    background image for contour plotting. Default is the image of all spatial components (d1 x d2)

    """

    pl.ion()
    nr, T = C.shape
    nb = f.shape[0]
    A2 = A.copy()
    A2.data **= 2
    nA2 = np.sqrt(np.array(A2.sum(axis=0))).squeeze()
    if YrA is None:
        Y_r = np.array(A.T * np.matrix(Yr) - (A.T * np.matrix(b[:, np.newaxis])) * np.matrix(
            f[np.newaxis]) - (A.T.dot(A)) * np.matrix(C) + C)
    else:
        Y_r = YrA + C

    A = A.todense()
    bkgrnd = np.reshape(b, (d1, d2) + (nb,), order='F')
    fig = pl.figure()
    thismanager = pl.get_current_fig_manager()
    thismanager.toolbar.pan()
    print('In order to scroll components you need to click on the plot')
    sys.stdout.flush()
    for i in range(nr + 1):
        if i < nr:
            ax1 = fig.add_subplot(2, 1, 1)
            pl.imshow(np.reshape(np.array(A[:, i]) / nA2[i],
                                 (d1, d2), order='F'), interpolation='None')
            ax1.set_title('Spatial component ' + str(i + 1))
            ax2 = fig.add_subplot(2, 1, 2)
            pl.plot(np.arange(T), np.squeeze(
                np.array(Y_r[i, :])), 'c', linewidth=3)
            pl.plot(np.arange(T), np.squeeze(
                np.array(C[i, :])), 'r', linewidth=2)
            ax2.set_title('Temporal component ' + str(i + 1))
            ax2.legend(labels=['Filtered raw data', 'Inferred trace'])

            if secs > 0:
                pl.pause(secs)
            else:
                pl.waitforbuttonpress()

            fig.delaxes(ax2)
        else:
            ax1 = fig.add_subplot(2, 1, 1)
            pl.imshow(bkgrnd[:, :, i - nr], interpolation='None')
            ax1.set_title('Spatial background ' + str(i - nr + 1))
            ax2 = fig.add_subplot(2, 1, 2)
            pl.plot(np.arange(T), np.squeeze(np.array(f[i - nr, :])))
            ax2.set_title('Temporal background ' + str(i - nr + 1))


def nb_view_patches(Yr, A, C, b, f, d1, d2, YrA=None, image_neurons=None, thr=0.99,
                    denoised_color=None, cmap='jet', r_values=None, SNR=None, cnn_preds=None):
    """
    Interactive plotting utility for ipython notebook

    Args:
        Yr: np.ndarray
            movie

        A,C,b,f: np.ndarrays
            outputs of matrix factorization algorithm

        d1,d2: floats
            dimensions of movie (x and y)

        YrA:   np.ndarray
            ROI filtered residual as it is given from update_temporal_components
            If not given, then it is computed (K x T)

        image_neurons: np.ndarray
            image to be overlaid to neurons (for instance the average)

        thr: double
            threshold regulating the extent of the displayed patches

        denoised_color: string or None
            color name (e.g. 'red') or hex color code (e.g. '#F0027F')

        cmap: string
            name of colormap (e.g. 'viridis') used to plot image_neurons
    """

    colormap = cm.get_cmap(cmap)
    grayp = [mpl.colors.rgb2hex(m) for m in colormap(np.arange(colormap.N))]
    nr, T = C.shape
    nA2 = np.ravel(np.power(A, 2).sum(0)) if isinstance(A, np.ndarray) else np.ravel(A.power(2).sum(0))
    b = np.squeeze(b)
    f = np.squeeze(f)
    if YrA is None:
        Y_r = np.array(spdiags(1 / nA2, 0, nr, nr) *
                       (A.T * np.matrix(Yr) -
                        (A.T * np.matrix(b[:, np.newaxis])) * np.matrix(f[np.newaxis]) -
                        A.T.dot(A) * np.matrix(C)) + C)
    else:
        Y_r = C + YrA

    x = np.arange(T)
    if image_neurons is None:
        image_neurons = A.mean(1).reshape((d1, d2), order='F')

    coors = get_contours(A, (d1, d2), thr)
    cc1 = [cor['coordinates'][:, 0] for cor in coors]
    cc2 = [cor['coordinates'][:, 1] for cor in coors]
    c1 = cc1[0]
    c2 = cc2[0]

    # split sources up, such that Bokeh does not warn
    # "ColumnDataSource's columns must be of the same length"
    source = ColumnDataSource(data=dict(x=x, y=Y_r[0] / 100, y2=C[0] / 100))
    source_ = ColumnDataSource(data=dict(z=Y_r / 100, z2=C / 100))
    source2 = ColumnDataSource(data=dict(c1=c1, c2=c2))
    source2_ = ColumnDataSource(data=dict(cc1=cc1, cc2=cc2))

    code="""
            var data = source.data
            var data_ = source_.data
            var f = cb_obj.value - 1
            var x = data['x']
            var y = data['y']
            var y2 = data['y2']

            for (var i = 0; i < x.length; i++) {
                y[i] = data_['z'][i+f*x.length]
                y2[i] = data_['z2'][i+f*x.length]
            }

            var data2_ = source2_.data;
            var data2 = source2.data;
            var c1 = data2['c1'];
            var c2 = data2['c2'];
            var cc1 = data2_['cc1'];
            var cc2 = data2_['cc2'];

            for (var i = 0; i < c1.length; i++) {
                   c1[i] = cc1[f][i]
                   c2[i] = cc2[f][i]
            }
            source2.change.emit();
            source.change.emit();
        """

    if r_values is not None:
        code += """
            var mets = metrics.data['mets']
            mets[1] = metrics_.data['R'][f].toFixed(3)
            mets[2] = metrics_.data['SNR'][f].toFixed(3)
            metrics.change.emit();
        """
        metrics = ColumnDataSource(data=dict(y=(3, 2, 1, 0),
            mets=('', "% 7.3f" % r_values[0], "% 7.3f" % SNR[0],
                  "N/A" if np.sum(cnn_preds) in (0, None) else "% 7.3f" % cnn_preds[0]),
            keys=("Evaluation Metrics", "Spatial corr:", "SNR:", "CNN:")))
        if np.sum(cnn_preds) in (0, None):
            metrics_ = ColumnDataSource(data=dict(R=r_values, SNR=SNR))
        else:
            metrics_ = ColumnDataSource(data=dict(R=r_values, SNR=SNR, CNN=cnn_preds))
            code += """
                mets[3] = metrics_.data['CNN'][f].toFixed(3)
            """   
        labels = LabelSet(x=0, y='y', text='keys', source=metrics) 
        labels2 = LabelSet(x=10, y='y', text='mets', source=metrics, text_align="right") 
        plot2 = bpl.figure(width=200, height=100, toolbar_location = None)
        plot2.axis.visible = False
        plot2.grid.visible = False
        plot2.tools.visible = False
        plot2.line([0,10], [0,4], line_alpha=0)
        plot2.add_layout(labels)
        plot2.add_layout(labels2)     
    else:
        metrics, metrics_ = None, None

    callback = CustomJS(args=dict(source=source, source_=source_, source2=source2,
                                  source2_=source2_, metrics=metrics, metrics_=metrics_), code=code)

    plot = bpl.figure(width=600, height=300)
    plot.line('x', 'y', source=source, line_width=1, line_alpha=0.6)
    if denoised_color is not None:
        plot.line('x', 'y2', source=source, line_width=1,
                  line_alpha=0.6, color=denoised_color)

    xr = Range1d(start=0, end=image_neurons.shape[1])
    yr = Range1d(start=image_neurons.shape[0], end=0)
    plot1 = bpl.figure(x_range=xr, y_range=yr,
                       width=int(min(1, d2/d1)*300),
                       height=int(min(1, d1/d2)*300))

    plot1.image(image=[image_neurons[::-1, :]], x=0,
                y=0, dw=d2, dh=d1, palette=grayp)
    plot1.patch('c1', 'c2', alpha=0.6, color='purple',
                line_width=2, source=source2)

    if Y_r.shape[0] > 1:
        slider = bokeh.models.Slider(start=1, end=Y_r.shape[0], value=1, step=1,
                                    title="Neuron Number")
        slider.js_on_change('value', callback)
        bpl.show(bokeh.layouts.layout([[slider], [bokeh.layouts.row(
            plot1 if r_values is None else bokeh.layouts.column(plot1, plot2), plot)]]))
    else:
        bpl.show(bokeh.layouts.row(plot1 if r_values is None else
                                   bokeh.layouts.column(plot1, plot2), plot))

    return Y_r


def hv_view_patches(Yr, A, C, b, f, d1, d2, YrA=None, image_neurons=None, denoised_color=None,
                    cmap='viridis', r_values=None, SNR=None, cnn_preds=None):
    """
    Interactive plotting utility for ipython notebook

    Args:
        Yr: np.ndarray
            movie

        A,C,b,f: np.ndarrays
            outputs of matrix factorization algorithm

        d1,d2: floats
            dimensions of movie (x and y)

        YrA:   np.ndarray
            ROI filtered residual as it is given from update_temporal_components
            If not given, then it is computed (K x T)

        image_neurons: np.ndarray
            image to be overlaid to neurons (for instance the average)

        denoised_color: string or None
            color name (e.g. 'red') or hex color code (e.g. '#F0027F')

        cmap: string
            name of colormap (e.g. 'viridis') used to plot image_neurons

        r_values: np.ndarray
            space correlation values

        SNR: np.ndarray
            peak-SNR over the length of a transient for each component

        cnn_preds: np.ndarray
            prediction values from the CNN classifier
    """

    nr, T = C.shape
    nA2 = np.ravel(np.power(A, 2).sum(0)) if isinstance(A, np.ndarray) else np.ravel(A.power(2).sum(0))
    b = np.squeeze(b)
    f = np.squeeze(f)
    if YrA is None:
        Y_r = np.array(
            spdiags(1 / nA2, 0, nr, nr) *
            (A.T * np.matrix(Yr) -
             (A.T * np.matrix(b[:, np.newaxis])) * np.matrix(f[np.newaxis]) -
             A.T.dot(A) * np.matrix(C)) + C)
    else:
        Y_r = C + YrA
    if image_neurons is None:
        image_neurons = A.mean(1).reshape((d1, d2), order='F')
    smp = cm.ScalarMappable(cmap=cmap)
    im_rgb = smp.to_rgba(image_neurons)[:, :, :3]
    im_hsv = mpl.colors.rgb_to_hsv(im_rgb)

    def norm(a, rg=(0, 1)):
        a_norm = (a - a.min()) / (a.max() - a.min())
        return a_norm * (rg[1] - rg[0]) + rg[0]

    Ad = np.asarray(A.todense()).reshape((d1, d2, -1), order='F')

    def plot_unit(uid, scl):
        if r_values is not None:
            metrics = 'Evaluation Metrics\nSpatial corr:% 7.3f\nSNR:% 18.3f\nCNN:' % (
                r_values[uid], SNR[uid])
            metrics += ' '*15+'N/A' if np.sum(cnn_preds) in (0, None) else '% 18.3f' % cnn_preds[uid]
        else:
            metrics = ''
        trace = (
            hv.Curve(Y_r[uid, :], kdims='frame #').opts(framewise=True)
            * (hv.Curve(C[uid, :], kdims='frame #')
               .opts(color=denoised_color, framewise=True))
            * hv.Text(.03*Y_r.shape[1], Y_r[uid].max(), metrics, halign='left', valign='top', fontsize=10)
            ).opts(aspect=3, frame_height=200)
        A_scl = norm(Ad[:, :, uid], (scl, 1))
        im_hsv_scl = im_hsv.copy()
        im_hsv_scl[:, :, 2] = im_hsv[:, :, 2] * A_scl
        im_u = (hv.HSV(im_hsv_scl, kdims=['height', 'width'])
                .opts(aspect='equal', frame_height=200))
        return hv.Layout([im_u] + [trace]).cols(1) #im_u + trace

    if nr==1:
        return (hv.DynamicMap(lambda scl: plot_unit(0, scl), kdims=['scale'])
                .redim.range(scale=(0.0, 1.0)))
    else:
        return (hv.DynamicMap(plot_unit, kdims=['unit_id', 'scale'])
                .redim.range(unit_id=(0, nr-1), scale=(0.0, 1.0)))


def get_contours(A, dims, thr=0.9, thr_method='nrg', swap_dim=False):
    """Gets contour of spatial components and returns their coordinates

     Args:
         A:   np.ndarray or sparse matrix
                   Matrix of Spatial components (d x K)

             dims: tuple of ints
                   Spatial dimensions of movie (x, y[, z])

             thr: scalar between 0 and 1
                   Energy threshold for computing contours (default 0.9)

             thr_method: [optional] string
                  Method of thresholding:
                      'max' sets to zero pixels that have value less than a fraction of the max value
                      'nrg' keeps the pixels that contribute up to a specified fraction of the energy

     Returns:
         Coor: list of coordinates with center of mass and
                contour plot coordinates (per layer) for each component
    """

    if 'csc_matrix' not in str(type(A)):
        A = csc_matrix(A)
    d, nr = np.shape(A)
    # if we are on a 3D video
    if len(dims) == 3:
        d1, d2, d3 = dims
        x, y = np.mgrid[0:d2:1, 0:d3:1]
    else:
        d1, d2 = dims
        x, y = np.mgrid[0:d1:1, 0:d2:1]

    coordinates = []

    # get the center of mass of neurons( patches )
    cm = com(A, *dims)

    # for each patches
    for i in range(nr):
        pars:Dict = dict()
        # we compute the cumulative sum of the energy of the Ath component that has been ordered from least to highest
        patch_data = A.data[A.indptr[i]:A.indptr[i + 1]]
        indx = np.argsort(patch_data)[::-1]
        if thr_method == 'nrg':
            cumEn = np.cumsum(patch_data[indx]**2)
            if len(cumEn) == 0:
                pars = dict(
                    coordinates=np.array([]),
                    CoM=np.array([np.NaN, np.NaN]),
                    neuron_id=i + 1,
                )
                coordinates.append(pars)
                continue
            else:
                # we work with normalized values
                cumEn /= cumEn[-1]
                Bvec = np.ones(d)
                # we put it in a similar matrix
                Bvec[A.indices[A.indptr[i]:A.indptr[i + 1]][indx]] = cumEn
        else:
            if thr_method != 'max':
                warn("Unknown threshold method. Choosing max")
            Bvec = np.zeros(d)
            Bvec[A.indices[A.indptr[i]:A.indptr[i + 1]]] = patch_data / patch_data.max()

        if swap_dim:
            Bmat = np.reshape(Bvec, dims, order='C')
        else:
            Bmat = np.reshape(Bvec, dims, order='F')
        pars['coordinates'] = []
        # for each dimensions we draw the contour
        for B in (Bmat if len(dims) == 3 else [Bmat]):
            vertices = find_contours(B.T, thr)
            # this fix is necessary for having disjoint figures and borders plotted correctly
            v = np.atleast_2d([np.nan, np.nan])
            for _, vtx in enumerate(vertices):
                num_close_coords = np.sum(np.isclose(vtx[0, :], vtx[-1, :]))
                if num_close_coords < 2:
                    if num_close_coords == 0:
                        # case angle
                        newpt = np.round(vtx[-1, :] / [d2, d1]) * [d2, d1]
                        vtx = np.concatenate((vtx, newpt[np.newaxis, :]), axis=0)
                    else:
                        # case one is border
                        vtx = np.concatenate((vtx, vtx[0, np.newaxis]), axis=0)
                v = np.concatenate(
                    (v, vtx, np.atleast_2d([np.nan, np.nan])), axis=0)

            pars['coordinates'] = v if len(
                dims) == 2 else (pars['coordinates'] + [v])
        pars['CoM'] = np.squeeze(cm[i, :])
        pars['neuron_id'] = i + 1
        coordinates.append(pars)
    return coordinates


def nb_view_patches3d(Y_r, A, C, dims, image_type='mean', Yr=None,
                      max_projection=False, axis=0, thr=0.9, denoised_color=None, cmap='jet'):
    """
    Interactive plotting utility for ipython notbook

    Args:
        Y_r: np.ndarray
            residual of each trace

        A,C,b,f: np.ndarrays
            outputs of matrix factorization algorithm

        dims: tuple of ints
            dimensions of movie (x, y and z)

        image_type: 'mean', 'max' or 'corr'
            image to be overlaid to neurons
            (average of shapes, maximum of shapes or nearest neigbor correlation of raw data)

        Yr: np.ndarray
            movie, only required if image_type=='corr' to calculate correlation image

        max_projection: boolean
            plot max projection along specified axis if True, plot layers if False

        axis: int (0, 1 or 2)
            axis along which max projection is performed or layers are shown

        thr: scalar between 0 and 1
            Energy threshold for computing contours

        denoised_color: string or None
            color name (e.g. 'red') or hex color code (e.g. '#F0027F')

        cmap: string
            name of colormap (e.g. 'viridis') used to plot image_neurons

    Raises:
        ValueError "image_type must be 'mean', 'max' or 'corr'"

    """

    bokeh.io.curdoc().clear()  # prune old orphaned models, otherwise filesize blows up
    d = A.shape[0]
    order = list(range(4))
    order.insert(0, order.pop(axis))
    Y_r = Y_r + C
    index_permut = np.reshape(np.arange(d), dims, order='F').transpose(
        order[:-1]).reshape(d, order='F')
    A = csc_matrix(A)[index_permut, :]
    dims = tuple(np.array(dims)[order[:3]])
    d1, d2, d3 = dims
    colormap = cm.get_cmap(cmap)
    grayp = [mpl.colors.rgb2hex(m) for m in colormap(np.arange(colormap.N))]
    nr, T = C.shape

    x = np.arange(T)

    source = ColumnDataSource(data=dict(x=x, y=Y_r[0] / 100, y2=C[0] / 100))
    source_ = ColumnDataSource(data=dict(z=Y_r / 100, z2=C / 100))
    sourceN = ColumnDataSource(data=dict(N=[nr], nan=np.array([np.nan])))

    if max_projection:
        if image_type == 'corr':
            tmp = [(local_correlations(
                Yr[index_permut].reshape(dims + (-1,), order='F'))[:, ::-1]).max(i)
                for i in range(3)]

        elif image_type == 'mean':
            tmp = [(np.array(A.mean(axis=1)).reshape(dims, order='F')[:, ::-1]).max(i)
                   for i in range(3)]

        elif image_type == 'max':
            tmp = [(A.max(axis=1).toarray().reshape(dims, order='F')[:, ::-1]).max(i)
                   for i in range(3)]

        else:
            raise ValueError("image_type must be 'mean', 'max' or 'corr'")

        image_neurons = np.nan * \
            np.ones((int(1.05 * (d1 + d2)), int(1.05 * (d1 + d3))))

        image_neurons[:d2, -d3:] = tmp[0][::-1]
        image_neurons[:d2, :d1] = tmp[2].T[::-1]
        image_neurons[-d1:, -d3:] = tmp[1]
        offset1 = image_neurons.shape[1] - d3
        offset2 = image_neurons.shape[0] - d1

        proj_ = [coo_matrix([A[:, nnrr].toarray().reshape(dims, order='F').max(
            i).reshape(-1, order='F') for nnrr in range(A.shape[1])]) for i in range(3)]
        proj_ = [pproj_.T for pproj_ in proj_]

        coors = [get_contours(proj_[i], tmp[i].shape, thr=thr)
                 for i in range(3)]

        pl.close()
        K = np.max([[len(cor['coordinates']) for cor in cc] for cc in coors])
        cc1 = np.nan * np.zeros(np.shape(coors) + (K,))
        cc2 = np.nan * np.zeros(np.shape(coors) + (K,))
        for i, cor in enumerate(coors[0]):
            cc1[0, i, :len(cor['coordinates'])
                ] = cor['coordinates'][:, 0] + offset1
            cc2[0, i, :len(cor['coordinates'])] = cor['coordinates'][:, 1]
        for i, cor in enumerate(coors[2]):
            cc1[1, i, :len(cor['coordinates'])] = cor['coordinates'][:, 1]
            cc2[1, i, :len(cor['coordinates'])] = cor['coordinates'][:, 0]
        for i, cor in enumerate(coors[1]):
            cc1[2, i, :len(cor['coordinates'])
                ] = cor['coordinates'][:, 0] + offset1
            cc2[2, i, :len(cor['coordinates'])
                ] = cor['coordinates'][:, 1] + offset2

        c1x = cc1[0][0]
        c2x = cc2[0][0]
        c1y = cc1[1][0]
        c2y = cc2[1][0]
        c1z = cc1[2][0]
        c2z = cc2[2][0]
        source2_ = ColumnDataSource(data=dict(cc1=cc1, cc2=cc2))
        source2 = ColumnDataSource(data=dict(c1x=c1x, c1y=c1y, c1z=c1z,
                                             c2x=c2x, c2y=c2y, c2z=c2z))
        callback = CustomJS(args=dict(source=source, source_=source_, sourceN=sourceN,
                                      source2=source2, source2_=source2_), code="""
                var data = source.data;
                var data_ = source_.data;
                var f = cb_obj.value - 1
                var x = data['x']
                var y = data['y']
                var y2 = data['y2']
                for (var i = 0; i < x.length; i++) {
                    y[i] = data_['z'][i+f*x.length]
                    y2[i] = data_['z2'][i+f*x.length]
                }

                var data2_ = source2_.data;
                var data2 = source2.data;
                var c1x = data2['c1x'];
                var c2x = data2['c2x'];
                var c1y = data2['c1y'];
                var c2y = data2['c2y'];
                var c1z = data2['c1z'];
                var c2z = data2['c2z'];
                var cc1 = data2_['cc1'];
                var cc2 = data2_['cc2'];
                var N = sourceN.data['N'][0];
                for (i = 0; i < c1x.length; i++) {
                       c1x[i] = cc1[f*c1x.length + i]
                       c2x[i] = cc2[f*c1x.length + i]
                }
                for (i = 0; i < c1x.length; i++) {
                       c1y[i] = cc1[N*c1y.length + f*c1y.length + i]
                       c2y[i] = cc2[N*c1y.length + f*c1y.length + i]
                }
                for (i = 0; i < c1x.length; i++) {
                       c1z[i] = cc1[2*N*c1z.length + f*c1z.length + i]
                       c2z[i] = cc2[2*N*c1z.length + f*c1z.length + i]
                }
                source2.change.emit();
                source.change.emit();
            """)
    else:

        if image_type == 'corr':
            image_neurons = local_correlations(
                Yr[index_permut].reshape(dims + (-1,), order='F'))

        elif image_type == 'mean':
            image_neurons = np.array(A.mean(axis=1)).reshape(
                dims, order='F')

        elif image_type == 'max':
            image_neurons = A.max(axis=1).toarray().reshape(
                dims, order='F')

        else:
            raise ValueError('image_type must be mean, max or corr')

        cmap = bokeh.models.mappers.LinearColorMapper([mpl.colors.rgb2hex(m)
                                                       for m in colormap(np.arange(colormap.N))])
        cmap.high = image_neurons.max()
        coors = get_contours(A, dims, thr=thr)
        pl.close()
        cc1 = [[(l[:, 0]) for l in n['coordinates']] for n in coors]
        cc2 = [[(l[:, 1]) for l in n['coordinates']] for n in coors]
        length = np.ravel([list(map(len, cc)) for cc in cc1])
        idx = np.cumsum(np.concatenate([[0], length[:-1]]))
        cc1 = np.concatenate(list(map(np.concatenate, cc1)))
        cc2 = np.concatenate(list(map(np.concatenate, cc2)))
        # pick initial layer in which first neuron lies
        linit = int(round(coors[0]['CoM'][0]))
        K = length.max()
        c1 = np.nan * np.zeros(K)
        c2 = np.nan * np.zeros(K)
        c1[:length[linit]] = cc1[idx[linit]:idx[linit] + length[linit]]
        c2[:length[linit]] = cc2[idx[linit]:idx[linit] + length[linit]]
        source2 = ColumnDataSource(data=dict(c1=c1, c2=c2))
        source2_ = ColumnDataSource(data=dict(cc1=cc1, cc2=cc2))
        source2_idx = ColumnDataSource(data=dict(idx=idx, length=length))
        source3 = ColumnDataSource(
            data=dict(image=[image_neurons[linit]], im=[image_neurons],
                      x=[0], y=[d2], dw=[d3], dh=[d2]))
        callback = CustomJS(args=dict(source=source, source_=source_, sourceN=sourceN,
                                      source2=source2, source2_=source2_, source2_idx=source2_idx),
                            code="""
                var data = source.data;
                var data_ = source_.data;
                var f = slider_neuron.value-1;
                var l = slider_layer.value-1;
                var x = data['x']
                var y = data['y']
                var y2 = data['y2']
                for (var i = 0; i < x.length; i++) {
                    y[i] = data_['z'][i+f*x.length]
                    y2[i] = data_['z2'][i+f*x.length]
                }

                var data2 = source2.data;
                var data2_ = source2_.data;
                var data2_idx = source2_idx.data;
                var idx = data2_idx['idx'];
                var c1 = data2['c1'];
                var c2 = data2['c2'];
                var nz = idx.length / sourceN.data['N'][0];
                var nan = sourceN.data['nan'][0];
                for (i = 0; i < c1.length; i++) {
                       c1[i] = nan;
                       c2[i] = nan;
                }
                for (i = 0; i < data2_idx['length'][l+f*nz]; i++) {
                       c1[i] = data2_['cc1'][idx[l+f*nz] + i];
                       c2[i] = data2_['cc2'][idx[l+f*nz] + i];
                }
                source2.change.emit();
                source.change.emit();
            """)

        callback_layer = CustomJS(args=dict(source=source3, sourceN=sourceN, source2=source2,
                                            source2_=source2_, source2_idx=source2_idx), code="""
                var f = slider_neuron.value-1;
                var l = slider_layer.value-1;
                var dh = source.data['dh'][0];
                var dw = source.data['dw'][0];
                var image = source.data['image'][0];
                var images = source.data['im'][0];
                for (var i = 0; i < dw; i++) {
                    for (var j = 0; j < dh; j++){
                        image[i*dh+j] = images[l*dh*dw + i*dh + j];
                    }
                }

                var data2 = source2.data;
                var data2_ = source2_.data;
                var data2_idx = source2_idx.data;
                var idx = data2_idx['idx']
                var c1 = data2['c1'];
                var c2 = data2['c2'];
                var nz = idx.length / sourceN.data['N'][0];
                var nan = sourceN.data['nan'][0];
                for (i = 0; i < c1.length; i++) {
                       c1[i] = nan;
                       c2[i] = nan;
                }
                for (i = 0; i < data2_idx['length'][l+f*nz]; i++) {
                       c1[i] = data2_['cc1'][idx[l+f*nz] + i];
                       c2[i] = data2_['cc2'][idx[l+f*nz] + i];
                }
                source.change.emit()
                source2.change.emit();
            """)

    plot = bpl.figure(width=600, height=300)
    plot.line('x', 'y', source=source, line_width=1, line_alpha=0.6)
    if denoised_color is not None:
        plot.line('x', 'y2', source=source, line_width=1,
                  line_alpha=0.6, color=denoised_color)
    slider = bokeh.models.Slider(start=1, end=Y_r.shape[0], value=1, step=1,
                                 title="Neuron Number")
    slider.js_on_change('value', callback)
    xr = Range1d(start=0, end=image_neurons.shape[1] if max_projection else d3)
    yr = Range1d(start=image_neurons.shape[0] if max_projection else d2, end=0)
<<<<<<< HEAD

=======
>>>>>>> b3e4b72b
    plot1 = bpl.figure(x_range=xr, y_range=yr, width=300, height=300)

    if max_projection:
        plot1.image(image=[image_neurons], x=0, y=0,
                    dw=image_neurons.shape[1], dh=image_neurons.shape[0], palette=grayp)
        plot1.patch('c1x', 'c2x', alpha=0.6, color='purple',
                    line_width=2, source=source2)
        plot1.patch('c1y', 'c2y', alpha=0.6, color='purple',
                    line_width=2, source=source2)
        plot1.patch('c1z', 'c2z', alpha=0.6, color='purple',
                    line_width=2, source=source2)
        layout = bokeh.layouts.layout([[slider], [bokeh.layouts.row(plot1, plot)]],
                                      sizing_mode="scale_width")
    else:
        slider_layer = bokeh.models.Slider(start=1, end=d1, value=linit + 1, step=1,
                                           title="Layer")
        slider_layer.js_on_change('value', callback_layer)
        callback.args['slider_neuron'] = slider
        callback.args['slider_layer'] = slider_layer
        callback_layer.args['slider_neuron'] = slider
        callback_layer.args['slider_layer'] = slider_layer
<<<<<<< HEAD
        plot1.image(image='image', x='x', y='y', dw='dw', dh='dh', 
=======
        plot1.image(image='image', x='x', y=0, dw='dw', dh='dh',
>>>>>>> b3e4b72b
                    color_mapper=cmap, source=source3)
        plot1.patch('c1', 'c2', alpha=0.6, color='purple',
                    line_width=2, source=source2)
        layout = bokeh.layouts.layout([[slider], [slider_layer], [bokeh.layouts.row(plot1, plot)]],
                                      sizing_mode="scale_width")
    if Y_r.shape[0] == 1:
        layout = bokeh.layouts.row(plot1, plot)
    bpl.show(layout)

    return Y_r


def nb_imshow(image, cmap='jet'):
    """
    Interactive equivalent of imshow for ipython notebook
    """
    colormap = cm.get_cmap(cmap)  # choose any matplotlib colormap here
    grayp = [mpl.colors.rgb2hex(m) for m in colormap(np.arange(colormap.N))]
    xr = Range1d(start=0, end=image.shape[1])
    yr = Range1d(start=image.shape[0], end=0)
    p = bpl.figure(x_range=xr, y_range=yr)

    p.image(image=[image[::-1, :]], x=0, y=0, 
            dw=image.shape[1], dh=image.shape[0], palette=grayp)

    return p


def nb_plot_contour(image, A, d1, d2, thr=None, thr_method='max', maxthr=0.2, nrgthr=0.9,
                    face_color=None, line_color='red', alpha=0.4, line_width=2,
                    coordinates=None, show=True, cmap='viridis', **kwargs):
    """Interactive Equivalent of plot_contours for ipython notebook

    Args:
        A:   np.ndarray or sparse matrix
                Matrix of Spatial components (d x K)

        Image:  np.ndarray (2D)
                Background image (e.g. mean, correlation)

        d1,d2: floats
                dimensions os image

        thr: scalar between 0 and 1
                Energy threshold for computing contours
                Kept for backwards compatibility. If not None then thr_method = 'nrg', and nrgthr = thr

        thr_method: [optional] string
                Method of thresholding:
                    'max' sets to zero pixels that have value less than a fraction of the max value
                    'nrg' keeps the pixels that contribute up to a specified fraction of the energy

        maxthr: [optional] scalar
                Threshold of max value

        nrgthr: [optional] scalar
                Threshold of energy

        display_number:     Boolean
                Display number of ROIs if checked (default True)

        max_number:    int
                Display the number for only the first max_number components (default None, display all numbers)

        cmap:     string
                User specifies the colormap (default None, default colormap)
    """

    p = nb_imshow(image, cmap=cmap)
    p.width = 600
    p.height = 600 * d1 // d2
    center = com(A, d1, d2)
    p.circle(center[:, 1], center[:, 0], size=10, color="black",
             fill_color=None, line_width=2, alpha=1)
    if coordinates is None:
        coors = get_contours(A, np.shape(image), thr, thr_method)
    else:
        coors = coordinates
    cc1 = [np.clip(cor['coordinates'][1:-1, 0], 0, d2) for cor in coors]
    cc2 = [np.clip(cor['coordinates'][1:-1, 1], 0, d1) for cor in coors]

    p.patches(cc1, cc2, alpha=1, color=face_color,
              line_color=line_color, line_width=2, **kwargs)
    if show:
        bpl.show(p)
    return p

def playMatrix(mov, gain=1.0, frate=.033):
    for frame in mov:
        if gain != 1:
            cv2.imshow('frame', frame * gain)
        else:
            cv2.imshow('frame', frame)

        if cv2.waitKey(int(frate * 1000)) & 0xFF == ord('q'):
            cv2.destroyAllWindows()
            break
    cv2.destroyAllWindows()

def matrixMontage(spcomps, *args, **kwargs):
    numcomps, _, _ = spcomps.shape
    rowcols = int(np.ceil(np.sqrt(numcomps)))
    for k, comp in enumerate(spcomps):
        pl.subplot(rowcols, rowcols, k + 1)
        pl.imshow(comp, *args, **kwargs)
        pl.axis('off')


VIDEO_TAG = """<video controls>
 <source src="data:video/x-m4v;base64,{0}" type="video/mp4">
 Your browser does not support the video tag.
</video>"""


def anim_to_html(anim, fps=20):
    # todo: todocument
    if not hasattr(anim, '_encoded_video'):
        with NamedTemporaryFile(suffix='.mp4') as f:
            anim.save(f.name, fps=fps, extra_args=['-vcodec', 'libx264'])
            video = open(f.name, "rb").read()
        anim._encoded_video = base64.b64encode(video)

    return VIDEO_TAG.format(anim._encoded_video.decode('ascii'))

#%%


def display_animation(anim, fps=20):
    pl.close(anim._fig)
    return HTML(anim_to_html(anim, fps=fps))
#%%


def view_patches_bar(Yr, A, C, b, f, d1, d2, YrA=None, img=None,
                     r_values=None, SNR=None, cnn_preds=None):
    """view spatial and temporal components interactively

    Args:
        Yr:    np.ndarray
            movie in format pixels (d) x frames (T)

        A:     sparse matrix
                matrix of spatial components (d x K)

        C:     np.ndarray
                matrix of temporal components (K x T)

        b:     np.ndarray
                spatial background (vector of length d)

        f:     np.ndarray
                temporal background (vector of length T)

        d1,d2: np.ndarray
                frame dimensions

        YrA:   np.ndarray
                    ROI filtered residual as it is given from update_temporal_components
                    If not given, then it is computed (K x T)

        img:   np.ndarray
                background image for contour plotting. Default is the image of all spatial components (d1 x d2)

        r_values: np.ndarray
            space correlation values

        SNR: np.ndarray
            peak-SNR over the length of a transient for each component

        cnn_preds: np.ndarray
            prediction values from the CNN classifier
    """

    pl.ion()
    if 'csc_matrix' not in str(type(A)):
        A = csc_matrix(A)

    nr, T = C.shape
    nb = 0 if f is None else f.shape[0]
    nA2 = np.sqrt(np.array(A.power(2).sum(axis=0))).squeeze()

    if YrA is None:
        Y_r = spdiags(1 / nA2, 0, nr, nr) * (A.T.dot(Yr) -
                                                     (A.T.dot(b)).dot(f) - (A.T.dot(A)).dot(C)) + C
    else:
        Y_r = YrA + C

    if img is None:
        img = np.reshape(np.array(A.mean(axis=1)), (d1, d2), order='F')

    fig = pl.figure(figsize=(10, 10))

    axcomp = pl.axes([0.05, 0.05, 0.9, 0.03])

    ax1 = pl.axes([0.05, 0.55, 0.4, 0.4])
    ax3 = pl.axes([0.55, 0.55, 0.4, 0.4])
    ax2 = pl.axes([0.05, 0.1, 0.9, 0.4])

    s_comp = Slider(axcomp, 'Component', 0, nr + nb - 1, valinit=0)
    vmax = np.percentile(img, 95)

    def update(val):
        i = int(np.round(s_comp.val))
        print(('Component:' + str(i)))

        if i < nr:

            ax1.cla()
            imgtmp = np.reshape(A[:, i].toarray(), (d1, d2), order='F')
            ax1.imshow(imgtmp, interpolation='None', cmap=pl.cm.gray, vmax=np.max(imgtmp)*0.5)
            ax1.set_title('Spatial component ' + str(i + 1))
            ax1.axis('off')

            ax2.cla()
            ax2.plot(np.arange(T), Y_r[i], 'c', linewidth=3)
            ax2.plot(np.arange(T), C[i], 'r', linewidth=2)
            ax2.set_title('Temporal component ' + str(i + 1))
            ax2.legend(labels=['Filtered raw data', 'Inferred trace'], loc=1)
            if r_values is not None:
                metrics = 'Evaluation Metrics\nSpatial corr:% 7.3f\nSNR:% 18.3f\nCNN:' % (
                    r_values[i], SNR[i])
                metrics += ' '*15+'N/A' if np.sum(cnn_preds) in (0, None) else '% 18.3f' % cnn_preds[i]
                ax2.text(0.02, 0.97, metrics, ha='left', va='top', transform=ax2.transAxes,
                        bbox=dict(edgecolor='k', facecolor='w', alpha=.5))

            ax3.cla()
            ax3.imshow(img, interpolation='None', cmap=pl.cm.gray, vmax=vmax)
            imgtmp2 = imgtmp.copy()
            imgtmp2[imgtmp2 == 0] = np.nan
            ax3.imshow(imgtmp2, interpolation='None',
                       alpha=0.5, cmap=pl.cm.hot)
            ax3.axis('off')
        else:
            ax1.cla()
            bkgrnd = np.reshape(b[:, i - nr], (d1, d2), order='F')
            ax1.imshow(bkgrnd, interpolation='None')
            ax1.set_title('Spatial background ' + str(i + 1 - nr))
            ax1.axis('off')

            ax2.cla()
            ax2.plot(np.arange(T), np.squeeze(np.array(f[i - nr, :])))
            ax2.set_title('Temporal background ' + str(i + 1 - nr))

    def arrow_key_image_control(event):

        if event.key == 'left':
            new_val = np.round(s_comp.val - 1)
            if new_val < 0:
                new_val = 0
            s_comp.set_val(new_val)

        elif event.key == 'right':
            new_val = np.round(s_comp.val + 1)
            if new_val > nr + nb:
                new_val = nr + nb
            s_comp.set_val(new_val)
        else:
            pass

    s_comp.on_changed(update)
    s_comp.set_val(0)
    fig.canvas.mpl_connect('key_release_event', arrow_key_image_control)
    pl.show()
#%%


def plot_contours(A, Cn, thr=None, thr_method='max', maxthr=0.2, nrgthr=0.9, display_numbers=True, max_number=None,
                  cmap=None, swap_dim=False, colors='w', vmin=None, vmax=None, coordinates=None,
                  contour_args={}, number_args={}, **kwargs):
    """Plots contour of spatial components against a background image and returns their coordinates

     Args:
         A:   np.ndarray or sparse matrix
                   Matrix of Spatial components (d x K)
    
         Cn:  np.ndarray (2D)
                   Background image (e.g. mean, correlation)
    
         thr_method: [optional] string
                  Method of thresholding:
                      'max' sets to zero pixels that have value less than a fraction of the max value
                      'nrg' keeps the pixels that contribute up to a specified fraction of the energy
    
         maxthr: [optional] scalar
                    Threshold of max value
    
         nrgthr: [optional] scalar
                    Threshold of energy
    
         thr: scalar between 0 and 1
                   Energy threshold for computing contours (default 0.9)
                   Kept for backwards compatibility. If not None then thr_method = 'nrg', and nrgthr = thr
    
         display_number:     Boolean
                   Display number of ROIs if checked (default True)
    
         max_number:    int
                   Display the number for only the first max_number components (default None, display all numbers)
    
         cmap:     string
                   User specifies the colormap (default None, default colormap)

     Returns:
          coordinates: list of coordinates with center of mass, contour plot coordinates and bounding box for each component
    """

    if swap_dim:
        Cn = Cn.T
        print('Swapping dim')

    if thr is None:
        try:
            thr = {'nrg': nrgthr, 'max': maxthr}[thr_method]
        except KeyError:
            thr = maxthr
    else:
        thr_method = 'nrg'


    for key in ['c', 'colors', 'line_color']:
        if key in kwargs.keys():
            color = kwargs[key]
            kwargs.pop(key)

    ax = pl.gca()
    if vmax is None and vmin is None:
        pl.imshow(Cn, interpolation=None, cmap=cmap,
                  vmin=np.percentile(Cn[~np.isnan(Cn)], 1),
                  vmax=np.percentile(Cn[~np.isnan(Cn)], 99))
    else:
        pl.imshow(Cn, interpolation=None, cmap=cmap, vmin=vmin, vmax=vmax)

    if coordinates is None:
        coordinates = get_contours(A, np.shape(Cn), thr, thr_method, swap_dim)
    for c in coordinates:
        v = c['coordinates']
        c['bbox'] = [np.floor(np.nanmin(v[:, 1])), np.ceil(np.nanmax(v[:, 1])),
                     np.floor(np.nanmin(v[:, 0])), np.ceil(np.nanmax(v[:, 0]))]
        pl.plot(*v.T, c=colors, **contour_args)

    if display_numbers:
        d1, d2 = np.shape(Cn)
        d, nr = np.shape(A)
        cm = com(A, d1, d2)
        if max_number is None:
            max_number = A.shape[1]
        for i in range(np.minimum(nr, max_number)):
            if swap_dim:
                ax.text(cm[i, 0], cm[i, 1], str(i + 1), color=colors, **number_args)
            else:
                ax.text(cm[i, 1], cm[i, 0], str(i + 1), color=colors, **number_args)
    return coordinates

def plot_shapes(Ab, dims, num_comps=15, size=(15, 15), comps_per_row=None,
                cmap='viridis', smoother=lambda s: median_filter(s, 3)):

    def GetBox(centers, R, dims):
        D = len(R)
        box = np.zeros((D, 2), dtype=int)
        for dd in range(D):
            box[dd, 0] = max((centers[dd] - R[dd], 0))
            box[dd, 1] = min((centers[dd] + R[dd] + 1, dims[dd]))
        return box

    nx = int(sqrt(num_comps) * 1.3) if comps_per_row is None else comps_per_row
    ny = int(ceil(num_comps / float(nx)))
    pl.figure(figsize=(nx, ny))
    for i, a in enumerate(Ab.T[:num_comps]):
        ax = pl.subplot(ny, nx, i + 1)
        s = a.toarray().reshape(dims, order='F')
        box = GetBox(np.array(center_of_mass(s), dtype=np.int16), size, dims)
        pl.imshow(smoother(s[list(map(lambda a: slice(*a), box))]),
                  cmap=cmap, interpolation='nearest')
        ax.axis('off')
    pl.subplots_adjust(0, 0, 1, 1, .06, .06)


def nb_inspect_correlation_pnr(corr, pnr):
    """
    inspect correlation and pnr images to infer the min_corr, min_pnr

    Args:
        corr: ndarray
            correlation image created with caiman.summary_images.correlation_pnr

        pnr: ndarray
            peak-to-noise image created with caiman.summary_images.correlation_pnr
    """
    hv_corr = hv.Image(corr, vdims='corr', label='correlation')
    hv_pnr = hv.Image(pnr, vdims='pnr', label='pnr')

    def hist(im, rx, ry):
        obj = im.select(x=rx, y=ry) if rx and ry else im
        return hv.operation.histogram(obj)

    str_corr = (hv.streams.RangeXY(source=hv_corr)
                .rename(x_range='rx', y_range='ry'))
    str_pnr = (hv.streams.RangeXY(source=hv_pnr)
               .rename(x_range='rx', y_range='ry'))
    hist_corr = hv.DynamicMap(
        fct.partial(hist, im=hv_corr), streams=[str_corr])
    hist_pnr = hv.DynamicMap(
        fct.partial(hist, im=hv_pnr), streams=[str_pnr])
    return (hv_corr << hist_corr) + (hv_pnr << hist_pnr)


def inspect_correlation_pnr(correlation_image_pnr, pnr_image):
    """
    inspect correlation and pnr images to infer the min_corr, min_pnr

    Args:
        correlation_image_pnr: ndarray
            correlation image created with caiman.summary_images.correlation_pnr
    
        pnr_image: ndarray
            peak-to-noise image created with caiman.summary_images.correlation_pnr
    """

    fig = pl.figure(figsize=(10, 4))
    pl.axes([0.05, 0.2, 0.4, 0.7])
    im_cn = pl.imshow(correlation_image_pnr, cmap='jet')
    pl.title('correlation image')
    pl.colorbar()
    pl.axes([0.5, 0.2, 0.4, 0.7])
    im_pnr = pl.imshow(pnr_image, cmap='jet')
    pl.title('PNR')
    pl.colorbar()

    s_cn_max = Slider(pl.axes([0.05, 0.01, 0.35, 0.03]), 'vmax',
                      correlation_image_pnr.min(), correlation_image_pnr.max(), valinit=correlation_image_pnr.max())
    s_cn_min = Slider(pl.axes([0.05, 0.07, 0.35, 0.03]), 'vmin',
                      correlation_image_pnr.min(), correlation_image_pnr.max(), valinit=correlation_image_pnr.min())
    s_pnr_max = Slider(pl.axes([0.5, 0.01, 0.35, 0.03]), 'vmax',
                       pnr_image.min(), pnr_image.max(), valinit=pnr_image.max())
    s_pnr_min = Slider(pl.axes([0.5, 0.07, 0.35, 0.03]), 'vmin',
                       pnr_image.min(), pnr_image.max(), valinit=pnr_image.min())

    def update(val):
        im_cn.set_clim([s_cn_min.val, s_cn_max.val])
        im_pnr.set_clim([s_pnr_min.val, s_pnr_max.val])
        fig.canvas.draw_idle()

    s_cn_max.on_changed(update)
    s_cn_min.on_changed(update)
    s_pnr_max.on_changed(update)
    s_pnr_min.on_changed(update)<|MERGE_RESOLUTION|>--- conflicted
+++ resolved
@@ -750,10 +750,6 @@
     slider.js_on_change('value', callback)
     xr = Range1d(start=0, end=image_neurons.shape[1] if max_projection else d3)
     yr = Range1d(start=image_neurons.shape[0] if max_projection else d2, end=0)
-<<<<<<< HEAD
-
-=======
->>>>>>> b3e4b72b
     plot1 = bpl.figure(x_range=xr, y_range=yr, width=300, height=300)
 
     if max_projection:
@@ -775,11 +771,7 @@
         callback.args['slider_layer'] = slider_layer
         callback_layer.args['slider_neuron'] = slider
         callback_layer.args['slider_layer'] = slider_layer
-<<<<<<< HEAD
-        plot1.image(image='image', x='x', y='y', dw='dw', dh='dh', 
-=======
         plot1.image(image='image', x='x', y=0, dw='dw', dh='dh',
->>>>>>> b3e4b72b
                     color_mapper=cmap, source=source3)
         plot1.patch('c1', 'c2', alpha=0.6, color='purple',
                     line_width=2, source=source2)
