--- conflicted
+++ resolved
@@ -88,11 +88,7 @@
             if params is None or estimates is None:
                 raise ValueError("Cannot Specify Estimates and Params While \
                                  Loading Object From File")
-<<<<<<< HEAD
-#            else:  #TO DO
-=======
 #            else:
->>>>>>> 6fb4f853
 #                load_CNMF_from_file(path)
 
     def _prepare_object(self, Yr, T, new_dims=None, idx_components=None):
@@ -688,7 +684,6 @@
         else:
             raise Exception("Unsupported file extension")
 
-<<<<<<< HEAD
 #    def save_NWB(self, filename, ID, sess_desc='CaImAn Results', exp_desc=None,
 #                 imaging_rate=30, location='somewhere in the brain',
 #                 orig_file_format='tiff'):
@@ -769,99 +764,6 @@
 #
 #        with NWBHDF5IO(filename, 'w') as io:
 #            io.write(nwbfile)
-=======
-    def save_nwb(self,filename, ID, sess_desc='CaImAn Results', exp_desc=None,
-                 imaging_rate=30,location='somewhere in the brain',orig_file_format='tiff'):
-        """save object in hdf5 file format
-
-        Args:
-            filename: str
-                path to the hdf5 file containing the saved object
-        """
-    #%%
-        if '.nwb' != filename[-4:]:
-            raise Exception("Unsupported file extension")
-
-        from datetime import datetime
-        from dateutil.tz import tzlocal
-        from pynwb import NWBHDF5IO
-
-        import numpy as np
-
-        from pynwb import NWBFile
-        from pynwb.ophys import TwoPhotonSeries, OpticalChannel, ImageSegmentation, Fluorescence, MotionCorrection
-        from pynwb.device import Device
-        #%%
-        # Create NWB file
-        nwbfile = NWBFile(sess_desc, ID, datetime.now(tzlocal()),
-                  experimenter='Dr. Giovannucci',
-                  lab='NEL',
-                  institution='UNC-CH',
-                  experiment_description=exp_desc,
-                  session_id='Results Only')
-        # Get the device
-        device = Device('imaging_device_1')
-        nwbfile.add_device(device)
-        # OpticalChannel
-        optical_channel = OpticalChannel('main_opt_channel', 'description', 500.)
-        imaging_plane = nwbfile.create_imaging_plane('main_imging_pln',
-                                            optical_channel,
-                                            'a very interesting part of the brain',
-                                            device, 600., self.params.fr, 'main_indicator',
-                                            location,
-                                            None, 1.0,
-                                            'manifold unit', 'A frame to refer to')
-        # Images
-        image_series = TwoPhotonSeries(name='main_data', dimension=self.estimates.dims,
-                               external_file= self.params.get('data', 'fnames'),
-                               imaging_plane=imaging_plane,
-                               starting_frame=[0], format=orig_file_format, starting_time=0.0, rate=imaging_rate)
-        nwbfile.add_acquisition(image_series)
-
-        # Add processing results
-        mod = nwbfile.create_processing_module('ophys', 'contains caiman estimates')
-        img_seg = ImageSegmentation()
-        mod.add_data_interface(img_seg)
-        fl = Fluorescence()
-        mod.add_data_interface(fl)
-
-        # Add the ROI-related stuff
-        ps = img_seg.create_plane_segmentation('CNMF Rresults',
-                                               imaging_plane, 'my_planeseg', image_series)
-
-        # Add ROIs
-        # Neurons
-        for roi in self.estimates.A.T:
-            ps.add_roi(image_mask=roi)
-        # Backgrounds
-        for bg in self.estimates.b.T:
-            ps.add_roi(image_mask=bg)
-
-        # Add Traces
-        n_rois = len(self.estimates.A.T)
-        n_bg = len(self.estimate.f)
-        rt_region_roi = ps.create_roi_table_region('ROIs',
-                                               region=list(range(n_rois)))
-
-        rt_region_bg = ps.create_roi_table_region('BackGround',
-                                               region=list(range(n_rois,n_rois+n_bg)))
-
-        timestamps = list(range(self.estimates.f.shape[1]))
-        # Neurons
-        rrs1 = fl.create_roi_response_series('ROI_Fluorescence_Response', self.estimates.C.T, 'lumens', rt_region_roi, timestamps=timestamps)
-        # Background
-        rrs2 = fl.create_roi_response_series('Background_Fluorescence_Response', self.estimates.f.T, 'lumens', rt_region_bg, timestamps=timestamps)
-
-
-        with NWBHDF5IO(filename, 'w') as io:
-            io.write(nwbfile)
-
-
-
-
-
-
->>>>>>> 6fb4f853
 
 
     def fit_online(self, **kwargs):
@@ -917,31 +819,19 @@
             fourcc = cv2.VideoWriter_fourcc('8', 'B', 'P', 'S')
             out = cv2.VideoWriter(self.params.get('online', 'movie_name_online'),
                                   fourcc, 30.0, tuple([int(2*x) for x in self.params.get('data', 'dims')]))
-<<<<<<< HEAD
-        
-=======
-
->>>>>>> 6fb4f853
+
         # Iterate through the epochs
         for iter in range(epochs):
             if iter > 0:
                 # if not on first epoch process all files from scratch
                 process_files = fls[:init_files + extra_files]
                 init_batc_iter = [0] * (extra_files + init_files)
-<<<<<<< HEAD
-            
-=======
-
->>>>>>> 6fb4f853
-            # Go through all files
+
+             Go through all files
             for file_count, ffll in enumerate(process_files):
                 print('Now processing file ' + ffll)
                 # load the file
-<<<<<<< HEAD
                 Y_ = caiman.load(ffll, var_name_hdf5=self.params.get('data', 'var_name_hdf5'), 
-=======
-                Y_ = caiman.load(ffll, var_name_hdf5=self.params.get('data', 'var_name_hdf5'),
->>>>>>> 6fb4f853
                                  subindices=slice(init_batc_iter[file_count], None, None))
                 
                 old_comps = self.N     # number of existing components
@@ -957,11 +847,7 @@
                               ' new components were added. Total # of components is '
                               + str(self.estimates.Ab.shape[-1] - self.params.get('init', 'nb')))
                         old_comps = self.N
-<<<<<<< HEAD
-                    
-=======
-
->>>>>>> 6fb4f853
+
                     # Downsample and normalize
                     frame_ = frame.copy().astype(np.float32)
                     if self.params.get('online', 'ds_factor') > 1:
@@ -970,11 +856,7 @@
                     if self.params.get('online', 'normalize'):
                         frame_ -= self.img_min     # make data non-negative
                     t_mot = time()
-<<<<<<< HEAD
-                    
-=======
-
->>>>>>> 6fb4f853
+
                     # Motion Correction
                     if self.params.get('online', 'motion_correct'):    # motion correct
                         templ = self.estimates.Ab.dot(
@@ -998,17 +880,8 @@
                     
                     if self.params.get('online', 'normalize'):
                         frame_cor = frame_cor/self.img_norm
-<<<<<<< HEAD
-                    
                     # Fit next frame
                     self.fit_next(t, frame_cor.reshape(-1, order='F'))
-                    
-=======
-
-                    # Fit next frame
-                    self.fit_next(t, frame_cor.reshape(-1, order='F'))
-
->>>>>>> 6fb4f853
                     # Show
                     if self.params.get('online', 'show_movie'):
                         self.t = t
