from __future__ import division
from __future__ import print_function
from past.builtins import basestring
from builtins import zip
from builtins import map
from builtins import str
from builtins import range
from past.utils import old_div
import numpy as np

from scipy.ndimage.filters import gaussian_filter, median_filter, uniform_filter
import matplotlib.pyplot as pl
from time import time
from math import log, sqrt, ceil

import caiman as cm
from .initialization import imblur, initialize_components, hals
from .spatial import determine_search_location
import scipy
from scipy.sparse import coo_matrix, csc_matrix
from caiman.components_evaluation import compute_event_exceptionality
from .utilities import update_order
import cv2
from sklearn.utils.extmath import fast_dot
from caiman.source_extraction.cnmf import oasis
from sklearn.decomposition import NMF
from sklearn.preprocessing import normalize


try:
    profile
except:
    profile = lambda a: a


#%%
def bare_initialization(Y, init_batch = 1000, k = 1, method_init = 'greedy_roi', gnb = 1,
                        gSig = [5,5], motion_flag = False, **kwargs):
    """
    Quick and dirty initialization for OnACID, bypassing entirely CNMF
    Inputs:
    -------
    Y               movie object or np.array
                    matrix of data
                    
    init_batch      int
                    number of frames to process
                    
    method_init     string
                    initialization method
                    
    k               int
                    number of components to find
                    
    gnb             int
                    number of background components
                    
    gSig            [int,int]
                    half-size of component
                    
    motion_flag     bool
                    also perform motion correction
                    
    Output:
    -------
        cnm_init    object
                    caiman CNMF-like object to initialize OnACID
    """
    
    if motion_flag:
        Y = Y[:,:,:init_batch]
    else:
        Y = Y[:,:,:init_batch]           
    
    Ain, Cin, b_in, f_in, center = initialize_components(Y, K=k, gSig=gSig, nb = gnb, method= method_init)
    Ain = coo_matrix(Ain)
    b_in = np.array(b_in)
    Yr = np.reshape(Y, (Ain.shape[0],Y.shape[-1]), order='F')
    nA = (Ain.power(2).sum(axis=0))
    nr = nA.size

    YA = scipy.sparse.spdiags(old_div(1.,nA),0,nr,nr)*(Ain.T.dot(Yr) - (Ain.T.dot(b_in)).dot(f_in))
    AA = scipy.sparse.spdiags(old_div(1.,nA),0,nr,nr)*(Ain.T.dot(Ain))
    YrA = YA - AA.T.dot(Cin)
    
    cnm_init = cm.source_extraction.cnmf.cnmf.CNMF(2, k=k, gSig=gSig, Ain=Ain, Cin=Cin, b_in=np.array(b_in), f_in=f_in, method_init = method_init, **kwargs)
    cnm_init.A, cnm_init.C, cnm_init.b, cnm_init.f, cnm_init.S, cnm_init.YrA = Ain, Cin, b_in, f_in, np.maximum(np.atleast_2d(Cin),0), YrA
    cnm_init.g = np.array([[gg] for gg in np.ones(k)*0.9])
    cnm_init.bl = np.zeros(k)
    cnm_init.c1 = np.zeros(k)
    cnm_init.neurons_sn = np.std(YrA,axis=-1)
    cnm_init.lam = np.zeros(k)
    cnm_init.dims = Y.shape[:-1]
    cnm_init.initbatch = init_batch
    cnm_init.gnb = gnb
    
    return cnm_init

#%%
def seeded_initialization(Y, Ain, dims = None, init_batch = 1000, gnb = 1, **kwargs):
    """
    Initialization for OnACID based on a set of user given binary masks. 
    Inputs:
    -------
    Y               movie object or np.array
                    matrix of data
    
    Ain             bool np.array
                    2d np.array with binary masks
    
    dims            tuple
                    dimensions of FOV
                    
    init_batch      int
                    number of frames to process
                    
    gnb             int
                    number of background components
                    
    Output:
    -------
        cnm_init    object
                    caiman CNMF-like object to initialize OnACID
    """

    def HALS4shapes(Yr, A, C, iters=2):
        K = A.shape[-1]
        ind_A = A>0
        U = C.dot(Yr.T)
        V = C.dot(C.T)
        for _ in range(iters):
            for m in range(K):  # neurons
                ind_pixels = np.squeeze(ind_A[:, m])
                A[ind_pixels, m] = np.clip(A[ind_pixels, m] +
                                           ((U[m, ind_pixels] - V[m].dot(A[ind_pixels].T)) /
                                            V[m, m]), 0, np.inf)
                
        return A    

    if dims is None:
        dims = Y.shape[:-1]
               
    px = (np.sum(Ain > 0, axis = 1) > 0);
    not_px = 1-px
    
    Yr = np.reshape(Y,(Ain.shape[0],Y.shape[-1]), order='F')
    model = NMF(n_components = gnb, init='nndsvdar')    
    b_temp = model.fit_transform(np.maximum(Yr[not_px,:], 0))
    f_in = model.components_.squeeze()
    f_in = np.atleast_2d(f_in)
    Y_resf = np.dot(Yr, f_in.T)
    b_in = np.maximum(Y_resf, 0)/(np.linalg.norm(f_in)**2)
    
    Ain = normalize(Ain.astype('float32'),axis=0,norm='l1')

    Cin = np.maximum(Ain.T.dot(Yr) - (Ain.T.dot(b_in)).dot(f_in), 0)
    Ain = HALS4shapes(Yr - b_in.dot(f_in), Ain, Cin, iters=5)
    Ain, Cin, b_in, f_in = hals(Yr, Ain, Cin, b_in, f_in)
    Ain = csc_matrix(Ain)
    nA = (Ain.power(2).sum(axis=0))
    nr = nA.size

    YA = scipy.sparse.spdiags(old_div(1.,nA),0,nr,nr)*(Ain.T.dot(Yr) - (Ain.T.dot(b_in)).dot(f_in))
    AA = scipy.sparse.spdiags(old_div(1.,nA),0,nr,nr)*(Ain.T.dot(Ain))
    YrA = YA - AA.T.dot(Cin)
    
    cnm_init = cm.source_extraction.cnmf.cnmf.CNMF(2, Ain=Ain, Cin=Cin, b_in=np.array(b_in), f_in=f_in, **kwargs)
    cnm_init.A, cnm_init.C, cnm_init.b, cnm_init.f, cnm_init.S, cnm_init.YrA = Ain, Cin, b_in, f_in, np.fmax(np.atleast_2d(Cin),0), YrA
    cnm_init.g = np.array([[gg] for gg in np.ones(nr)*0.9])
    cnm_init.bl = np.zeros(nr)
    cnm_init.c1 = np.zeros(nr)
    cnm_init.neurons_sn = np.std(YrA,axis=-1)
    cnm_init.lam = np.zeros(nr)
    cnm_init.dims = Y.shape[:-1]
    cnm_init.initbatch = init_batch
    cnm_init.gnb = gnb
    
    return cnm_init
       
    
    
#%% Generate data
def gen_data(dims=(48, 48), N=10, sig=(3, 3), gamma=.95, noise=.3, T=1000,
             framerate=30, firerate=.5, seed=3, cmap='jet'):
    from ghalton import GeneralizedHalton
    bkgrd = 10  # fluorescence baseline
    np.random.seed(seed)
    boundary = 4
    centers = boundary + (np.array(GeneralizedHalton(2, seed).get(N)) *
                          (np.array(dims) - 2 * boundary)).astype(int)
    trueA = np.zeros(dims + (N,))
    trueS = np.random.rand(N, T) < firerate / float(framerate)
    trueS[:, 0] = 0
    trueC = trueS.astype(float)
    for i in range(1, T):
        trueC[:, i] += gamma * trueC[:, i - 1]
    for i in range(N):
        trueA[tuple(centers[i]) + (i,)] = 1.
    trueA = gaussian_filter(trueA, sig + (0,))
    trueA = trueA.reshape((-1, N), order='F')
    trueA /= np.linalg.norm(trueA, 2, 0)
    Yr = bkgrd + noise * np.random.randn(*(np.prod(dims), T)) + trueA.dot(trueC)
    if cmap:
        Y = np.reshape(Yr, dims + (T,), order='F')
        Cn = cm.local_correlations(Y)
        pl.figure(figsize=(20, 3))
        pl.plot(trueC.T)
        pl.figure(figsize=(20, 3))
        pl.plot((trueA.T.dot(Yr - bkgrd) / np.sum(trueA**2, 0).reshape(-1, 1)).T)
        pl.figure(figsize=(12, 4))
        pl.subplot(131)
        pl.scatter(*centers.T[::-1], c='g')
        pl.imshow(Y[:T // 10 * 10].reshape(dims + (T // 10, 10)).mean(-1).max(-1), cmap=cmap)
        pl.title('Max')
        pl.subplot(132)
        pl.scatter(*centers.T[::-1], c='g')
        pl.imshow(Y.mean(-1), cmap=cmap)
        pl.title('Mean')
        pl.subplot(133)
        pl.scatter(*centers.T[::-1], c='g')
        pl.imshow(Cn, cmap=cmap)
        pl.title('Correlation')
        pl.show()
    trueb = bkgrd * np.ones((np.prod(dims), 1), order='F')
    return Yr, trueC, trueS, trueA, trueb, centers, dims


# definitions for demixed time series extraction and denoising/deconvolving
@profile
def HALS4activity(Yr, A, C, AtA, iters=5, tol=1e-3, groups=None):
    """Solve C = argmin_C ||Yr-AC|| using block-coordinate decent"""

    AtY = A.T.dot(Yr)
    num_iters = 0
    C_old = np.zeros(C.shape, dtype=np.float32)
    norm = lambda c: sqrt(c.ravel().dot(c.ravel()))  # faster than np.linalg.norm
    while (norm(C_old - C) >= tol * norm(C_old)) and (num_iters < iters):
        C_old[:] = C
        if groups is None:
            for m in range(len(AtY)):
                C[m] = max(C[m] + (AtY[m] - AtA[m].dot(C)) / AtA[m, m], 0)
        else:
            for m in groups:
                C[m] = np.maximum(C[m] + (AtY[m] - AtA[m].dot(C)) / AtA.diagonal()[m], 0)
        num_iters += 1
    return C


# @profile
# def demix_and_deconvolve(C, AtY, AtA, OASISinstances, iters=5, n_refit=np.inf):
#     """
#     Solve C = argmin_C ||Y-AC|| subject to C following AR(p) dynamics
#     using OASIS within block-coordinate decent
#     Newly fits the last elements in buffers C and AtY and possibly refits earlier elements.

#     Parameters
#     ----------
#     C : ndarray of float
#         Buffer containing the fluorescence intensities.
#         All elements up to and excluding the last one have been denoised in earlier calls.
#     AtY : ndarray of float
#         Buffer containing the projections of data Y on shapes A.
#     AtA : ndarray of float
#         Overlap matrix of shapes A.
#     OASISinstances : list of OASIS objects
#         Objects for deconvolution and denoising
#     iters : int, optional
#         Number of iterations.
#     n_refit : int, optional
#         Number of previous OASIS pools to refit
#         (0 fits only last pool, np.inf all pools fully within buffer)
#     """
#     T = OASISinstances[0].t + 1
#     len_buffer = C.shape[1]
#     nb = AtY.shape[0] - len(OASISinstances)
#     if n_refit == 0:
#         for i in range(iters):
#             for m in range(AtY.shape[0]):
#                 c = C[m, -1] + (AtY[m, -1] - AtA[m].dot(C[:, -1])) / AtA[m, m]
#                 if m >= nb:
#                     n = m - nb
#                     if i == iters - 1:  # commit
#                         OASISinstances[n].fit_next(c)
#                         l = OASISinstances[n].get_l_of_last_pool()
#                         if l < len_buffer:
#                             C[m, -l:] = OASISinstances[n].get_c_of_last_pool()
#                         else:
#                             C[m] = OASISinstances[n].get_c(len_buffer)
#                     else:  # temporary non-commited update of most recent frame
#                         C[m] = OASISinstances[n].fit_next_tmp(c, len_buffer)
#                 else:
#                     C[m, -1] = c  # no need to enforce max(c, 0) for background, is it?
#     else:
# overlap = np.sum(AtA[nb:, nb:] > .1, 0) > 1  # !threshold .1 assumes
# normalized A (|A|_2=1)

#         def refit(o):
#             # remove last pools
#             tmp = 0
#             while tmp < n_refit and o.t - o.get_l_of_last_pool() > T - len_buffer:
#                 o.remove_last_pool()
#                 tmp += 1
#             # refit last pools
#             for cc in c[o.t - T + len_buffer:-1]:
#                 o.fit_next(cc)
#         for i in range(iters):
#             for m in range(AtY.shape[0]):
#                 c = C[m] + (AtY[m] - AtA[m].dot(C)) / AtA[m, m]
#                 if m >= nb:
#                     n = m - nb
#                     if overlap[n]:
#                         refit(OASISinstances[n])
#                     if i == iters - 1:  # commit
#                         OASISinstances[n].fit_next(c[-1])
#                         C[m] = OASISinstances[n].get_c(len_buffer)
#                     else:  # temporary non-commited update of most recent frame
#                         C[m] = OASISinstances[n].fit_next_tmp(c[-1], len_buffer)
#                 else:
#                     C[m] = c  # no need to enforce max(c, 0) for background, is it?
#     return C, OASISinstances


@profile
def demix_and_deconvolve(C, noisyC, AtY, AtA, OASISinstances, iters=3, n_refit=np.inf):
    """
    Solve C = argmin_C ||Y-AC|| subject to C following AR(p) dynamics
    using OASIS within block-coordinate decent
    Newly fits the last elements in buffers C and AtY and possibly refits earlier elements.

    Parameters
    ----------
    C : ndarray of float
        Buffer containing the fluorescence intensities.
        All elements up to and excluding the last one have been denoised in earlier calls.
    AtY : ndarray of float
        Buffer containing the projections of data Y on shapes A.
    AtA : ndarray of float
        Overlap matrix of shapes A.
    OASISinstances : list of OASIS objects
        Objects for deconvolution and denoising
    iters : int, optional
        Number of iterations.
    n_refit : int, optional
        Number of previous OASIS pools to refit
        0 fits only last pool, np.inf all pools fully (i.e. starting) within buffer
    """
    T = OASISinstances[0].t + 1
    len_buffer = C.shape[1]
    nb = AtY.shape[0] - len(OASISinstances)
    if n_refit == 0:
        for i in range(iters):
            for m in range(AtY.shape[0]):
                noisyC[m, -1] = C[m, -1] + (AtY[m, -1] - AtA[m].dot(C[:, -1])) / AtA[m, m]
                if m >= nb:
                    n = m - nb
                    if i == iters - 1:  # commit
                        OASISinstances[n].fit_next(noisyC[m, -1])
                        l = OASISinstances[n].get_l_of_last_pool()
                        if l < len_buffer:
                            C[m, -l:] = OASISinstances[n].get_c_of_last_pool()
                        else:
                            C[m] = OASISinstances[n].get_c(len_buffer)
                    else:  # temporary non-commited update of most recent frame
                        C[m] = OASISinstances[n].fit_next_tmp(noisyC[m, -1], len_buffer)
                else:
                    C[m, -1] = noisyC[m, -1]  # no need to enforce max(c, 0) for background, is it?
    else:
        overlap = np.sum(AtA[nb:, nb:] > .1, 0) > 1  # !threshold .1 assumes normalized A (|A|_2=1)

        def refit(o, c):
            # remove last pools
            tmp = 0
            while tmp < n_refit and o.t - o.get_l_of_last_pool() > T - len_buffer:
                o.remove_last_pool()
                tmp += 1
            # refit last pools
            for cc in c[o.t - T + len_buffer:-1]:
                o.fit_next(cc)
        for i in range(iters):
            for m in range(AtY.shape[0]):
                noisyC[m] = C[m] + (AtY[m] - AtA[m].dot(C)) / AtA[m, m]
                if m >= nb:
                    n = m - nb
                    if overlap[n]:
                        refit(OASISinstances[n], noisyC[m])
                    if i == iters - 1:  # commit
                        OASISinstances[n].fit_next(noisyC[m, -1])
                        C[m] = OASISinstances[n].get_c(len_buffer)
                    else:  # temporary non-commited update of most recent frame
                        C[m] = OASISinstances[n].fit_next_tmp(noisyC[m, -1], len_buffer)
                else:
                    C[m] = noisyC[m]  # no need to enforce max(c, 0) for background, is it?
    return C, noisyC, OASISinstances


class OASIS(object):
    """
    Deconvolution class implementing OASIS
    Infer the most likely discretized spike train underlying an AR(1) fluorescence trace

    Solves the sparse non-negative deconvolution problem
    min 1/2|c-y|^2 + lam |s|_1 subject to s_t = c_t-g c_{t-1} >=s_min or =0

    Parameters
    ----------
    g : float or (float, float)
        Parameter of the AR(1) or AR(2) process that models the fluorescence impulse response.
    lam : float, optional, default 0
        Sparsity penalty parameter lambda.
    s_min : float, optional, default 0
        Minimal non-zero activity within each bin (minimal 'spike size').
    b : float, optional, default 0
        Baseline that is substracted.

    Attributes
    ----------
    g, lam, smin, b: see Parameters above
    p : order of the AR process
    P : list of 4-tuples of (float, float, int, int)
        Pools of the active set method, i.e. a sufficient statistics.
    T : int
        Number of processed time steps.
    h : array of float
        Explicit calcium kernel to avoid duplicated recalculations.
    d : float
        Decay factor. Only for AR(2).
    r : float
        Rise factor. Only for AR(2).
    g12, g11g11, g11g12 : arrays of float
        Precomputed quantitites related to the calcium kernel. Only for AR(2).

    References
    ----------
    * Friedrich J and Paninski L, NIPS 2016
    * Friedrich J, Zhou P, and Paninski L, PLOS Computational Biology 2017
    """

    def __init__(self, g, lam=0, s_min=0, b=0, num_empty_samples=None):
        # save the parameters as attributes
        self.p = len(np.ravel(g))
        self.g = g
        self.lam = lam
        self.s_min = s_min
        self.b = b
        self.P = []
        self.T = 0
        # precompute
        if self.p == 1:
            # calc explicit kernel h just once; length should be >=max ISI
            self.h = np.exp(log(g) * np.arange(1000))  # fast g**np.arange(K) for large K
            if num_empty_samples is not None:
                suff_stat = (1 - self.g**(2 * num_empty_samples)) / (1 - self.g**2)
                self.P.append([0, suff_stat, 0, num_empty_samples])
                self.T = num_empty_samples

        else:
            g1, g2 = g
            self.d = (g1 + sqrt(g1 * g1 + 4 * g2)) / 2
            self.r = (g1 - sqrt(g1 * g1 + 4 * g2)) / 2
            if self.d == self.r:
                h = np.exp(log(self.d) * np.arange(1, 1001)) * np.arange(1, 1001)
            else:
                h = (np.exp(log(self.d) * np.arange(1, 1001)) -
                     np.exp(log(self.r) * np.arange(1, 1001))) / (self.d - self.r)
            self.g12 = np.append(0, g2 * h[:-1])
            self.g11g11 = np.cumsum(h * h)
            self.g11g12 = np.cumsum(h * self.g12)
            self.h = h
            self._y = []

    @profile
    def fit_next(self, yt):
        """
        fit next time step t
        """
        P = self.P
        i = len(P)
        if self.p == 1:
            g = self.g
            P.append([yt - self.b - self.lam * (1 - g), 1, self.T, 1])
            self.T += 1
            while (i > 0 and  # backtrack until violations fixed
                   (P[i - 1][0] / P[i - 1][1] * g**P[i - 1][3] + self.s_min >
                    P[i][0] / P[i][1])):
                i -= 1
                # merge two pools
                l = P.pop()
                P[i][0] += l[0] * g**P[i][3]
                P[i][1] += l[1] * g**(2 * P[i][3])
                P[i][3] += l[3]
        else:
            self._y.append(yt - self.b - self.lam * (1 - sum(self.g)))
            P.append([max(0, self._y[-1])] * 2 + [self.T, 1])
            self.T += 1
            while (i > 0 and  # backtrack until violations fixed
                   (((self.h[P[i - 1][3]] * P[i - 1][0] + self.g12[P[i - 1][3]] * P[i - 2][1]) >
                     P[i][0] - self.s_min) if i > 1 else
                    (P[i - 1][1] * self.d > P[i][0] - self.s_min))):
                i -= 1
                # merge two pools
                P[i][3] += P[i + 1][3]
                l = P[i][3] - 1
                if P[i][3] >= len(self.h):  # precomputed kernel too short -> update to req. len
                    # just truncating and padding zeros is hardly any faster
                    self.h = (np.exp(log(self.d) * np.arange(1, l + 3)) -
                              np.exp(log(self.r) * np.arange(1, l + 3))) / (self.d - self.r)
                    self.g12 = np.append(0, self.g[1] * self.h[:-1])
                    self.g11g11 = np.cumsum(self.h * self.h)
                    self.g11g12 = np.cumsum(self.h * self.g12)
                if i > 0:
                    P[i][0] = (self.h[:l + 1].dot(self._y[P[i][2]:P[i][2] + P[i][3]]) -
                               self.g11g12[l] * P[i - 1][1]) / self.g11g11[l]
                    P[i][1] = (self.h[l] * P[i][0] + self.g12[l] * P[i - 1][1])
                else:  # update first pool
                    P[i][0] = max(0, np.exp(log(self.d) * np.arange(l + 1)).
                                  dot(self._y[:P[i][3]]) * (1 - self.d * self.d) /
                                  (1 - self.d**(2 * (l + 1))))
                    P[i][1] = self.d**l * P[i][0]
                P.pop()

    def fit(self, y):
        """
        fit all time steps
        """
        for yt in y:
            self.fit_next(yt)
        return self

    def get_c(self, num=None):
        """
        return denoised calcium for last num time steps
        """
        t = self.T if num is None else num
        tmp = np.zeros(t, dtype=np.float32)
        if self.p == 1:
            for v, w, f, l in self.P[::-1]:
                try:
                    tmp[max(t - l, 0):t] = max(v, 0) / w * self.h[l - min(l, t):l]
                except ValueError:  # if precomputed kernel too short
                    tmp[max(t - l, 0):t] = max(v, 0) / w * self.g**np.arange(l - min(l, t), l)
                t -= l
                if t < 1:
                    return tmp
        else:
            z = len(self.P)
            for i, (v, last, f, l) in enumerate(self.P[::-1]):
                if i < z - 1:
                    tmp[max(t - l, 0):t + min(0, len(self.h) - l)] = \
                        self.h[max(0, l - t):l] * v + \
                        self.g12[max(0, l - t):l] * self.P[z - 2 - i][1]
                    t -= l
                    if t < 1:
                        return tmp
                else:  # 1st pool
                    tmp[max(t - l, 0):t] = v * self.d**np.arange(max(0, l - t), l)
                    return tmp

    def get_s(self, num=None):
        """
        return deconvolved activity for last num time steps
        """
        t = self.T if num is None else num
        tmp = np.zeros(t, dtype=np.float32)
        if self.p == 1:
            for i, (v, w, f, l) in enumerate(self.P[::-1]):
                t -= l
                if t < 1:
                    return tmp
                tmp[t] = v / w - self.P[-2 - i][0] / \
                    self.P[-2 - i][1] * self.g**self.P[-2 - i][3]
        else:
            P = self.P
            for i in range(len(P) - 1, 0, -1):
                t -= P[i][3]
                if t < 1:
                    return tmp
                if i > 1:
                    tmp[t] = (P[i][0] - (self.g11[P[i - 1][3]] * P[i - 1][0] +
                                         self.g12[P[i - 1][3]] * P[i - 2][1]))
                else:  # spike at the beginning of 2nd pool
                    tmp[t] = (P[1][0] - P[0][0] * self.d**P[0][3])
                    return tmp
            return tmp


# ## Estimate shapes on small initial batch


def init_shapes_and_sufficient_stats(Y, A, C, b, f, bSiz=3):
    # smooth the components
    dims, T = np.shape(Y)[:-1], np.shape(Y)[-1]
    K = A.shape[1]  # number of neurons
    nb = b.shape[1]  # number of background components
    if isinstance(bSiz, (int, float)):
        bSiz = [bSiz] * len(dims)

    # ind_A = uniform_filter(np.reshape(A, dims + (K,), order='F'), size=bSiz + [0])
    # ind_A = np.reshape(ind_A > 1e-10, (np.prod(dims), K), order='F')
    # ind_A = [np.where(a)[0] for a in ind_A.T]
    Ab = np.hstack([b, A])
    # Ab = scipy.sparse.hstack([A.astype('float32'), b.astype('float32')]).tocsc()  might be faster
    # closing of shapes to not have holes in index matrix ind_A.
    # do this somehow smarter & faster, e.g. smooth only within patch !!
    A_smooth = np.transpose([gaussian_filter(a.reshape(
        dims, order='F'), 2).ravel(order='F') for a in Ab.T])
    A_smooth[A_smooth < 1e-2] = 0
    # set explicity zeros of Ab to small value, s.t. ind_A and Ab.indptr match
    Ab += 1e-6 * A_smooth
    Ab = scipy.sparse.csc_matrix(Ab)
    ind_A = [Ab.indices[Ab.indptr[m]:Ab.indptr[m + 1]] for m in range(nb, nb + K)]
    Cf = np.r_[f.reshape(nb, -1), C]
    CY = Cf.dot(np.reshape(Y, (np.prod(dims), T), order='F').T)
    CC = Cf.dot(Cf.T)
    # # hals
    # for _ in range(5):
    #     for m in range(K):  # neurons
    #         ind_pixels = ind_A[m]
    #         Ab[ind_pixels, m] = np.clip(
    #             Ab[ind_pixels, m] + ((CY[m, ind_pixels] - CC[m].dot(Ab[ind_pixels].T)) / CC[m, m]),
    #             0, np.inf)
    #     for m in range(K, K + nb):  # background
    #         Ab[:, m] = np.clip(Ab[:, m] + ((CY[m] - CC[m].dot(Ab.T)) /
    #                                        CC[m, m]), 0, np.inf)
    return Ab, ind_A, CY, CC


def GetBox(centers, R, dims):
    D = len(R)
    box = np.zeros((D, 2), dtype=int)
    for dd in range(D):
        box[dd, 0] = max((centers[dd] - R[dd], 0))
        box[dd, 1] = min((centers[dd] + R[dd] + 1, dims[dd]))
    return box


def plot_shapes(Ab, dims, num_comps=15, size=(15, 15), comps_per_row=None,
                cmap='viridis', smoother=lambda s: median_filter(s, 3)):
    from scipy.ndimage.measurements import center_of_mass
    nx = int(sqrt(num_comps) * 1.3) if comps_per_row is None else comps_per_row
    ny = int(ceil(num_comps / float(nx)))
    pl.figure(figsize=(nx, ny))
    for i, a in enumerate(Ab.T[:num_comps]):
        ax = pl.subplot(ny, nx, i + 1)
        s = a.toarray().reshape(dims, order='F')
        box = GetBox(np.array(center_of_mass(s), dtype=np.int16), size, dims)
        pl.imshow(smoother(s[list(map(lambda a: slice(*a), box))]),
                  cmap=cmap, interpolation='nearest')
        ax.axis('off')
    pl.subplots_adjust(0, 0, 1, 1, .06, .06)


@profile
def update_shapes(CY, CC, Ab, ind_A, indicator_components=None, Ab_dense=None, update_bkgrd=True, iters=3):
    D, M = Ab.shape
    N = len(ind_A)
    nb = M - N
    for _ in range(iters):  # it's presumably better to run just 1 iter but update more neurons
        if indicator_components is None:
            idx_comp = range(nb, M)
        else:
            idx_comp = np.where(indicator_components)[0] + nb

        if Ab_dense is None:
            for m in idx_comp:  # neurons
                ind_pixels = ind_A[m - nb]
                Ab.data[Ab.indptr[m]:Ab.indptr[m + 1]] = np.maximum(
                    Ab.data[Ab.indptr[m]:Ab.indptr[m + 1]] +
                    ((CY[m, ind_pixels] - Ab.dot(CC[m])[ind_pixels]) / CC[m, m]), 0)
                # normalize
                Ab.data[Ab.indptr[m]:Ab.indptr[m + 1]] /= \
                    max(1, sqrt(Ab.data[Ab.indptr[m]:Ab.indptr[m + 1]]
                                .dot(Ab.data[Ab.indptr[m]:Ab.indptr[m + 1]])))
                # N.B. Ab[ind_pixels].dot(CC[m]) is slower for csc matrix due to indexing rows
        else:
            for m in idx_comp:  # neurons
                ind_pixels = ind_A[m - nb]
                tmp = np.maximum(Ab_dense[ind_pixels, m] + ((CY[m, ind_pixels] -
                                                             Ab_dense[ind_pixels].dot(CC[m])) /
                                                            CC[m, m]), 0)
                # normalize
                Ab_dense[ind_pixels, m] = tmp / max(1, sqrt(tmp.dot(tmp)))
                Ab.data[Ab.indptr[m]:Ab.indptr[m + 1]] = Ab_dense[ind_pixels, m]
            # Ab.data[Ab.indptr[nb]:] = np.concatenate(
            #     [Ab_dense[ind_A[m - nb], m] for m in range(nb, M)])
            # N.B. why does selecting only overlapping neurons help surprisingly little, i.e
            # Ab[ind_pixels][:, overlap[m]].dot(CC[overlap[m], m])
            # where overlap[m] are the indices of all neurons overlappping with & including m?
            # sparsify ??
        if update_bkgrd:
            for m in range(nb):  # background
                sl = slice(Ab.indptr[m], Ab.indptr[m + 1])
                ind_pixels = Ab.indices[sl]
                Ab.data[sl] = np.maximum(
                    Ab.data[sl] + ((CY[m, ind_pixels] - Ab.dot(CC[m])[ind_pixels]) / CC[m, m]), 0)
                if Ab_dense is not None:
                    Ab_dense[ind_pixels, m] = Ab.data[sl]

    return Ab, ind_A, Ab_dense


#%%
class RingBuffer(np.ndarray):
    """ implements ring buffer efficiently"""

    def __new__(cls, input_array, num_els):
        obj = np.asarray(input_array).view(cls)
        obj.max_ = num_els
        obj.cur = 0
        if input_array.shape[0] != num_els:
            print([input_array.shape[0], num_els])
            raise Exception('The first dimension should equal num_els')

        return obj

    def __array_finalize__(self, obj):
        # see InfoArray.__array_finalize__ for comments
        if obj is None:
            return

        self.max_ = getattr(obj, 'max_', None)
        self.cur = getattr(obj, 'cur', None)

    def append(self, x):
        self[self.cur] = x
        self.cur = (self.cur + 1) % self.max_

    def get_ordered(self):
        return np.concatenate([self[self.cur:], self[:self.cur]], axis=0)

    def get_first(self):
        return self[self.cur]

    def get_last_frames(self, num_frames):
        if self.cur >= num_frames:
            return self[self.cur - num_frames:self.cur]
        else:
            return np.concatenate([self[(self.cur - num_frames):], self[:self.cur]], axis=0)

#%%
#@profile
# def run_online(Yr, Ab, C, noisyC, CY, CC, ind_A, initbatch, OASISinstances, gSig, dims, gamma, update_num_comps = False, lam=0, s_min=.5, minibatch_shape=100, minibatch_suff_stat=10, rval_thr = 0.875,  thresh_fitness_delta = -30, thresh_fitness_raw = -30):
#    t1 = time()
#    N = Ab.shape[-1]-1
#    T = Yr.shape[-1]
#    gSiz = np.add(1,np.multiply(gSig,2))
#    Cf = np.vstack([C,noisyC[-1,:]])
#
#    Yr_buf = RingBuffer(Yr[:,initbatch-minibatch_shape:initbatch].T.copy(),minibatch_shape)
#    Yres_buf = RingBuffer(Yr_buf.get_ordered() - Ab.dot(Cf[:,initbatch-minibatch_shape:initbatch]).T, minibatch_shape)
#    rho_buf = imblur(Yres_buf.get_ordered().T.reshape(dims+(-1,),order = 'F'), sig=gSig, siz=gSiz, nDimBlur=2)**2
#    rho_buf = np.reshape(rho_buf,(dims[0]*dims[1],-1)).T
#    rho_buf = RingBuffer(rho_buf,minibatch_shape)
#    Cf_temp = np.array([1])
#    for t in xrange(initbatch, T):
#        # get next frame
#        if t%10 == 0:
#            print('frame '+str(t))
# pl.cla()
# pl.imshow(Ab[:,:-1].sum(1).T.reshape(dims,order = 'F'),vmax=.3)
# pl.imshow(CY)
# pl.axis('auto')
# if firstime:
# pl.colorbar()
# firstime = False
# pl.subplot(2,1,1)
# pl.cla()
# pl.plot(Cf_temp.T)
# pl.subplot(2,1,2)
# pl.cla()
# pl.plot(Cf[:,t-minibatch_shape:t].T)
# pl.pause(.01)
#
#
#        frame = Yr[:, t].copy()
#        Yr_buf.append(frame)
#        # get noisy fluor value via NNLS (project data on shapes & demix)
#        if t == 0:
#            C_in = np.ones(N + 1)
#            num_iters = 30
#        else:
#            C_in = noisyC[:, t - 1].copy()
#            num_iters = 5
#
#
#        noisyC[:, t] = HALS4activity(frame, Ab,  C_in, iters=num_iters)  # !! check which value is necessary
#
#        #Solve C = argmin_C ||Yr-AC|| using block-coordinate decent
#        #Transform to trace and then use gradient descent
# clf.coef_ = C_in
# clf.fit(Ab, frame)
# noisyC[:, t] = clf.coef_
#
#
#        # denoise & deconvolve
#        for i, o in enumerate(OASISinstances):
#            o.fit_next(noisyC[i, t])
#
#
#        cf = np.asarray([o.get_c(minibatch_shape) for o in OASISinstances])
#        Cf[:-1,(t-minibatch_shape+1):(t+1)] = cf
#        Cf[-1,t] = noisyC[-1, t]
#
# ccf = noisyC[:,t-10:t]
#
#        ccf = Cf[:,t-minibatch_suff_stat:t]
# part = fast_dot(ccf,Yr[:, t-minibatch_suff_stat:t].T)
#        part = np.dot(ccf,Yr[:, t-minibatch_suff_stat:t].T)
#        CY *= ((t*1.-1)/t)
#        part *= (1./(t*minibatch_suff_stat))
#        CY += part
#
#
# part = ccf.dot(Yr[:, t-minibatch_suff_stat:t].T)
# CY = ((t*1.-1)/t) * CY + (1./(t*minibatch_suff_stat)) * part
#        CC = ((t*1.-1)/t) * CC + (1./(t*minibatch_suff_stat)) * ccf.dot(ccf.T)
##
#
#        if update_num_comps:
#
#            res_frame = frame - Ab.dot(noisyC[:,t])
#            Yres_buf.append(res_frame)
#
#            res_frame = np.reshape(res_frame,dims,order = 'F')
#
#            rho = imblur(res_frame, sig=gSig, siz=gSiz, nDimBlur=2)**2
#            rho = np.reshape(rho,np.prod(dims))
#            rho_buf.append(rho)
#
#
#            Ab, Cf_temp, Yres_buf, rhos_buf, CC, CY, ind_A = update_num_components(t,Ab,Cf[:,(t-minibatch_shape+1):(t+1)],Yres_buf, Yr_buf, rho_buf, dims,gSig, gSiz, ind_A, CY, CC,\
#                                                                                    rval_thr = rval_thr,  thresh_fitness_delta = thresh_fitness_delta, thresh_fitness_raw = thresh_fitness_raw)
#
#            num_added = len(ind_A)-N
#
#
#            for _ in range(num_added):
#
#                print('*** adding component')
#                Cf = np.insert(Cf,-1,0,axis = 0)
#                noisyC = np.insert(noisyC,-1,0,axis=0)
#
#                noisyC[N,(t-minibatch_shape+1):(t+1)] = Cf_temp[N,:]
#                oas = OASIS(np.mean(gamma), 0, .5)
#                oas.fit(noisyC[N,:t+1])
#
#                Cf[N,(t-minibatch_shape+1):(t+1)] = oas.get_c(minibatch_shape)
#                OASISinstances.append(oas)
#
#                N = N + 1
#
#
#
#
#        # update shapes
#        if (t - initbatch) % minibatch_shape ==  minibatch_shape - 1:
#            print('Updating Shapes')
#            c = np.asarray([o.get_c(minibatch_shape) for o in OASISinstances] + [noisyC[-1, t - minibatch_shape + 1:t + 1]])
#
#            Ab, ind_A = update_shapes(CY, CC, Ab, ind_A, dims)
#            print(time()-t1)
#
#    return Cf, Ab, CC, CY, OASISinstances

#%%


def csc_append(a, b):
    """ Takes in 2 csc_matrices and appends the second one to the right of the first one.
    Much faster than scipy.sparse.vstack but assumes the type to be csc and overwrites
    the first matrix instead of copying it. The data, indices, and indptr still get copied."""

    a.data = np.concatenate((a.data, b.data))
    a.indices = np.concatenate((a.indices, b.indices))
    a.indptr = np.concatenate((a.indptr, (b.indptr + a.nnz)[1:]))
    a._shape = (a.shape[0], a.shape[1] + b.shape[1])


def corr(a, b):
    """
    faster correlation than np.corrcoef, especially for smaller arrays
    be aware of side effects and pass a copy if necessary!
    """
    a -= a.mean()
    b -= b.mean()
    return a.dot(b) / sqrt(a.dot(a) * b.dot(b))


def rank1nmf(Ypx, ain):
    # cin_old = -1
    for _ in range(15):
        cin_res = ain.T.dot(Ypx)  # / ain.dot(ain)
        cin = np.maximum(cin_res, 0)
        ain = np.maximum(Ypx.dot(cin.T), 0)
        ain /= sqrt(ain.dot(ain))
        # nc = cin.dot(cin)
        # ain = np.maximum(Ypx.dot(cin.T) / nc, 0)
        # tmp = cin - cin_old
        # if tmp.dot(tmp) < 1e-6 * nc:
        #     break
        # cin_old = cin.copy()
    return ain, cin, cin_res


@profile
def update_num_components(t, sv, Ab, Cf, Yres_buf, Y_buf, rho_buf,
                          dims, gSig, gSiz, ind_A, CY, CC, groups, oases, gnb=1,
                          rval_thr=0.875, bSiz=3, robust_std=False,
                          N_samples_exceptionality=5, remove_baseline=True,
                          thresh_fitness_delta=-20, thresh_fitness_raw=-20, thresh_overlap=0.5,
                          batch_update_suff_stat=False, sn=None, g=None, lam=0, thresh_s_min=None,
                          s_min=None, Ab_dense=None, max_num_added=1):

    gHalf = np.array(gSiz) // 2

    M = np.shape(Ab)[-1]
    N = M - gnb

#    Yres = np.array(Yres_buf).T
#    Y = np.array(Y_buf).T
#    rhos = np.array(rho_buf).T

    first = True

    sv -= rho_buf.get_first()
    sv += rho_buf.get_last_frames(1).squeeze()

    num_added = 0
    while num_added < max_num_added:

        if first:
            sv_ = sv.copy()  # np.sum(rho_buf,0)
            first = False

        ind = np.argmax(sv_)
        ij = np.unravel_index(ind, dims)
        # ijSig = [[np.maximum(ij[c] - gHalf[c], 0), np.minimum(ij[c] + gHalf[c] + 1, dims[c])]
        #          for c in range(len(ij))]
        # better than above expensive call of numpy and loop creation
        ijSig = [[max(ij[0] - gHalf[0], 0), min(ij[0] + gHalf[0] + 1, dims[0])],
                 [max(ij[1] - gHalf[1], 0), min(ij[1] + gHalf[1] + 1, dims[1])]]

        # xySig = np.meshgrid(*[np.arange(s[0], s[1]) for s in ijSig], indexing='xy')
        # arr = np.array([np.reshape(s, (1, np.size(s)), order='F').squeeze()
        #                 for s in xySig], dtype=np.int)
        # indeces = np.ravel_multi_index(arr, dims, order='F')
        indeces = np.ravel_multi_index(np.ix_(np.arange(ijSig[0][0], ijSig[0][1]),
                                              np.arange(ijSig[1][0], ijSig[1][1])),
                                       dims, order='F').ravel()

        Ypx = Yres_buf.T[indeces, :]

        ain = np.maximum(np.mean(Ypx, 1), 0)
        na = ain.dot(ain)
        if not na:
            break

        ain /= sqrt(na)

#        new_res = sv_.copy()
#        new_res[ np.ravel_multi_index(arr, dims, order='C')] = 10000
#        cv2.imshow('untitled', 0.1*cv2.resize(new_res.reshape(dims,order = 'C'),(512,512))/2000)
#        cv2.waitKey(1)

#        for iter_ in range(15):
#            cin_res = ain.T.dot(Ypx) / ain.dot(ain)
#            cin = np.maximum(cin_res, 0)
#            ain = np.maximum(Ypx.dot(cin.T) / cin.dot(cin), 0)

        ain, cin, cin_res = rank1nmf(Ypx, ain)  # expects and returns normalized ain

        rval = corr(ain.copy(), np.mean(Ypx, -1))
#        print(rval)
        if rval > rval_thr:
            # na = sqrt(ain.dot(ain))
            # ain /= na
            # cin = na * cin
            # use sparse Ain only later iff it is actually added to Ab
            Ain = np.zeros((np.prod(dims), 1), dtype=np.float32)
            # Ain = scipy.sparse.csc_matrix((np.prod(dims), 1), dtype=np.float32)
            Ain[indeces, :] = ain[:, None]

            cin_circ = cin.get_ordered()

    #        indeces_good = (Ain[indeces]>0.01).nonzero()[0]

            # rval = np.corrcoef(ain, np.mean(Ypx, -1))[0, 1]

# rval =
# np.corrcoef(Ain[indeces_good].toarray().squeeze(),np.mean(Yres[indeces_good,:],-1))[0,1]

        # if rval > rval_thr:
            #            pl.cla()
            #            _ = cm.utils.visualization.plot_contours(Ain, sv.reshape(dims), thr=0.95)
            #            pl.pause(0.01)

            useOASIS = False  # whether to use faster OASIS for cell detection
            if Ab_dense is None:
                ff = np.where((Ab.T.dot(Ain).T > thresh_overlap)[:, gnb:])[1] + gnb
            else:
                ff = np.where(Ab_dense[indeces, gnb:].T.dot(ain).T > thresh_overlap)[0] + gnb
            if ff.size > 0:
                cc = [corr(cin_circ.copy(), cins) for cins in Cf[ff, :]]

                if np.any(np.array(cc) > .8):
                    #                    repeat = False
                    # vb = imblur(np.reshape(Ain, dims, order='F'),
                    #             sig=gSig, siz=gSiz, nDimBlur=2)
                    # restrict blurring to region where component is located
                    vb = np.reshape(Ain, dims, order='F')
                    slices = tuple(slice(max(0, ijs[0] - 2 * sg), min(d, ijs[1] + 2 * sg))
                                   for ijs, sg, d in zip(ijSig, gSig, dims))  # is 2 enough?
                    vb[slices] = imblur(vb[slices], sig=gSig, siz=gSiz, nDimBlur=2)
                    sv_ -= (vb.ravel()**2) * cin.dot(cin)

#                    pl.imshow(np.reshape(sv,dims));pl.pause(0.001)
                    # print('Overlap at step' + str(t) + ' ' + str(cc))
                    break

            if s_min is None:  # use thresh_s_min * noise estimate * sqrt(1-sum(gamma))
            # the formula has been obtained by running OASIS with s_min=0 and lambda=0 on Gaussin noise.
            # e.g. 1 * sigma * sqrt(1-sum(gamma)) corresponds roughly to the root mean square (non-zero) spike size, sqrt(<s^2>)
            #      2 * sigma * sqrt(1-sum(gamma)) corresponds roughly to the 95% percentile of (non-zero) spike sizes
            #      3 * sigma * sqrt(1-sum(gamma)) corresponds roughly to the 99.7% percentile of (non-zero) spike sizes
                s_min = 0 if thresh_s_min is None else thresh_s_min * \
                    sqrt((ain**2).dot(sn[indeces]**2)) * sqrt(1 - np.sum(g))

            cin_res = cin_res.get_ordered()
            if useOASIS:
                oas = oasis.OASIS(g=g, s_min=s_min,
                                  num_empty_samples=t + 1 - len(cin_res))
                for yt in cin_res:
                    oas.fit_next(yt)
                foo = oas.get_l_of_last_pool() <= t
                # cc=oas.c
                # print([np.corrcoef(cin_circ,cins)[0,1] for cins in Cf[overlap[0] > 0]])
                # print([np.corrcoef(cc,cins)[0,1] for cins in Cf[overlap[0] > 0, ]])
                # import matplotlib.pyplot as plt
                # plt.plot(cin_res); plt.plot(cc); plt.show()
                # import pdb;pdb.set_trace()
            else:
                fitness_delta, erfc_delta, std_rr, _ = compute_event_exceptionality(
                    np.diff(cin_res)[None, :], robust_std=robust_std, N=N_samples_exceptionality)
                if remove_baseline:
                    num_samps_bl = min(len(cin_res) // 5, 800)
                    bl = scipy.ndimage.percentile_filter(cin_res, 8, size=num_samps_bl)
                else:
                    bl = 0
                fitness_raw, erfc_raw, std_rr, _ = compute_event_exceptionality(
                    (cin_res - bl)[None, :], robust_std=robust_std, N=N_samples_exceptionality)
                foo = (fitness_delta < thresh_fitness_delta) or (fitness_raw < thresh_fitness_raw)

            if foo:
                # print('adding component' + str(N + 1) + ' at timestep ' + str(t))
                num_added += 1
#                ind_a = uniform_filter(np.reshape(Ain.toarray(), dims, order='F'), size=bSiz)
#                ind_a = np.reshape(ind_a > 1e-10, (np.prod(dims),), order='F')
#                indeces_good = np.where(ind_a)[0]#np.where(determine_search_location(Ain,dims))[0]
                if not useOASIS:
                    # TODO: decide on a line to use for setting the parameters
                    # # lambda from init batch (e.g. mean of lambdas)  or  s_min if either s_min or s_min_thresh are given
                    # oas = oasis.OASIS(g=np.ravel(g)[0], lam if s_min==0 else 0, s_min, num_empty_samples=t + 1 - len(cin_res),
                    #                   g2=0 if np.ravel(g).size == 1 else np.ravel(g)[1])
                    # or
                    # lambda from Selesnick's 3*sigma*|K| rule
                    # use noise estimate from init batch or use std_rr?
<<<<<<< HEAD
#                    sn_ = sqrt((ain**2).dot(sn[indeces]**2)) / sqrt(1 - g**2)
                    sn_ = std_rr

                    oas = oasis.OASIS(g, 3 * sn_ if s_min == 0 else 0,
                                      s_min, num_empty_samples=t + 1 - len(cin_res))
=======
                    oas = oasis.OASIS(np.ravel(g)[0], 3 * sqrt((ain**2).dot(sn[indeces]**2)) /
                                      (sqrt(1 - g**2) if np.size(g)==1 else 
                                        sqrt((1 + g[1]) * ((1 - g[1])**2 - g[0]**2) / (1-g[1])))
                                      if s_min == 0 else 0,
                                      s_min, num_empty_samples=t + 1 - len(cin_res),
                                      g2=0 if np.size(g) == 1 else g[1])
>>>>>>> ca51e6b3
                    for yt in cin_res:
                        oas.fit_next(yt)
                        
                oases.append(oas)

                Ain_csc = scipy.sparse.csc_matrix((ain, (indeces, [0] * len(indeces))),
                                                  (np.prod(dims), 1), dtype=np.float32)

                if Ab_dense is None:
                    groups = update_order(Ab, Ain, groups)[0]
                else:
                    groups = update_order(Ab_dense[indeces], ain, groups)[0]
                csc_append(Ab, Ain_csc)  # faster version of scipy.sparse.hstack
                ind_A.append(Ab.indices[Ab.indptr[M]:Ab.indptr[M + 1]])

#                ccf = Cf[:,-minibatch_suff_stat:]
#                CY = ((t*1.-1)/t) * CY + (1./t) * np.dot(ccf, Yr[:, t-minibatch_suff_stat:t].T)/minibatch_suff_stat
#                CC = ((t*1.-1)/t) * CC + (1./t) * ccf.dot(ccf.T)/minibatch_suff_stat

                tt = t * 1.
#                if batch_update_suff_stat and Y_buf.cur<len(Y_buf)-1:
#                   Y_buf_ = Y_buf[Y_buf.cur+1:,:]
#                   cin_ = cin[Y_buf.cur+1:]
#                   n_fr_ = len(cin_)
#                   cin_circ_= cin_circ[-n_fr_:]
#                   Cf_ = Cf[:,-n_fr_:]
#                else:
                Y_buf_ = Y_buf
                cin_ = cin
                Cf_ = Cf
                cin_circ_ = cin_circ

#                CY[M, :] = Y_buf_.T.dot(cin_)[None, :] / tt
                # much faster: exploit that we only access CY[m, ind_pixels],
                # hence update only these
                CY[M, indeces] = cin_.dot(Y_buf_[:, indeces]) / tt
#                CY = np.vstack([CY[:N,:], Y_buf.T.dot(cin / tt)[None,:], CY[ N:,:]])
#                YC = CY.T
#                YC = np.hstack([YC[:, :N], Y_buf.T.dot(cin / tt)[:, None], YC[:, N:]])
#                CY = YC.T

                # preallocate memory for speed up?
                CC1 = np.hstack([CC, Cf_.dot(cin_circ_ / tt)[:, None]])
                CC2 = np.hstack([(Cf_.dot(cin_circ_)).T, cin_circ_.dot(cin_circ_)]) / tt
                CC = np.vstack([CC1, CC2])
                Cf = np.vstack([Cf, cin_circ])

                N = N + 1
                M = M + 1

                Yres_buf[:, indeces] -= np.outer(cin, ain)
                # vb = imblur(np.reshape(Ain, dims, order='F'), sig=gSig,
                #             siz=gSiz, nDimBlur=2).ravel()
                # restrict blurring to region where component is located
                vb = np.reshape(Ain, dims, order='F')
                slices = tuple(slice(max(0, ijs[0] - 2 * sg), min(d, ijs[1] + 2 * sg))
                               for ijs, sg, d in zip(ijSig, gSig, dims))  # is 2 enough?
                vb[slices] = imblur(vb[slices], sig=gSig, siz=gSiz, nDimBlur=2)
                vb = vb.ravel()

                # ind_vb = np.where(vb)[0]
                ind_vb = np.ravel_multi_index(np.ix_(*[np.arange(s.start, s.stop)
                                                       for s in slices]), dims).ravel()

                updt_res = (vb[None, ind_vb].T**2).dot(cin[None, :]**2).T
                rho_buf[:, ind_vb] -= updt_res
                updt_res_sum = np.sum(updt_res, 0)
                sv[ind_vb] -= updt_res_sum
                sv_[ind_vb] -= updt_res_sum

            else:

                num_added = max_num_added

        else:

            num_added = max_num_added

    return Ab, Cf, Yres_buf, rho_buf, CC, CY, ind_A, sv, groups
#%%
def initialize_movie_online(Y, K, gSig, rf, stride, base_name, 
                     p = 1, merge_thresh = 0.95, rval_thr_online = 0.9, thresh_fitness_delta_online = -30, thresh_fitness_raw_online = -50, 
                     rval_thr_init = .5, thresh_fitness_delta_init = -20, thresh_fitness_raw_init = -20,
                     rval_thr_refine = 0.95, thresh_fitness_delta_refine = -100, thresh_fitness_raw_refine = -100,
                     final_frate = 10, Npeaks = 10, single_thread = True, dview = None, n_processes = None):      
    
    """
    Initialize movie using CNMF on minibatch. See CNMF parameters
    """
   
    _, d1, d2 = Y.shape
    dims = (d1, d2)
    Yr = Y.to_2D().T
      # merging threshold, max correlation allowed
     # order of the autoregressive system
    #T = Y.shape[0]
    base_name = base_name + '.mmap'
    fname_new = Y.save(base_name, order= 'C')
    #%
    Yr, dims, T = cm.load_memmap(fname_new)
    d1, d2 = dims
    images = np.reshape(Yr.T, [T] + list(dims), order='F')
    Y = np.reshape(Yr, dims + (T,), order='F')
    Cn2 = cm.local_correlations(Y)
#    pl.imshow(Cn2)
    #%
    #% RUN ALGORITHM ON PATCHES
#    pl.close('all')
    cnm_init = cm.source_extraction.cnmf.CNMF(n_processes, method_init='greedy_roi', k=K, gSig=gSig, merge_thresh=merge_thresh,
                        p=0, dview=dview, Ain=None, rf=rf, stride=stride, method_deconvolution='oasis', skip_refinement=False,
                        normalize_init=False, options_local_NMF=None,
                        minibatch_shape=100, minibatch_suff_stat=5,
                        update_num_comps=True, rval_thr = rval_thr_online, thresh_fitness_delta=thresh_fitness_delta_online, thresh_fitness_raw=thresh_fitness_raw_online,
                        batch_update_suff_stat = True,max_comp_update_shape = 5)
    
    
    cnm_init = cnm_init.fit(images)
    A_tot = cnm_init.A
    C_tot = cnm_init.C
    YrA_tot = cnm_init.YrA
    b_tot = cnm_init.b
    f_tot = cnm_init.f
    
    print(('Number of components:' + str(A_tot.shape[-1])))

    #%
    
    traces = C_tot + YrA_tot
    #        traces_a=traces-scipy.ndimage.percentile_filter(traces,8,size=[1,np.shape(traces)[-1]/5])
    #        traces_b=np.diff(traces,axis=1)
    fitness_raw, fitness_delta, erfc_raw, erfc_delta, r_values, significant_samples = cm.components_evaluation.evaluate_components(
        Y, traces, A_tot, C_tot, b_tot, f_tot, final_frate, remove_baseline=True, N=5, robust_std=False, Athresh=0.1, Npeaks=Npeaks,  thresh_C=0.3)
    
    
    idx_components_r = np.where(r_values >= rval_thr_init)[0]
    idx_components_raw = np.where(fitness_raw < thresh_fitness_raw_init)[0]
    idx_components_delta = np.where(fitness_delta < thresh_fitness_delta_init)[0]
    
    idx_components = np.union1d(idx_components_r, idx_components_raw)
    idx_components = np.union1d(idx_components, idx_components_delta)
    idx_components_bad = np.setdiff1d(list(range(len(traces))), idx_components)
    
    print(('Keeping ' + str(len(idx_components)) +
           ' and discarding  ' + str(len(idx_components_bad))))

    A_tot = A_tot.tocsc()[:, idx_components]
    C_tot = C_tot[idx_components]
    #%
    cnm_refine = cm.source_extraction.cnmf.CNMF(n_processes, method_init='greedy_roi', k=A_tot.shape, gSig=gSig, merge_thresh=merge_thresh, rf=None, stride=None,
                        p=p, dview=dview, Ain=A_tot, Cin=C_tot, f_in=f_tot, method_deconvolution='oasis', skip_refinement=True,
                        normalize_init=False, options_local_NMF=None,
                        minibatch_shape=100, minibatch_suff_stat=5,
                        update_num_comps=True, rval_thr = rval_thr_refine, thresh_fitness_delta=thresh_fitness_delta_refine, thresh_fitness_raw=thresh_fitness_raw_refine,
                        batch_update_suff_stat = True,max_comp_update_shape = 5)
    
    
    
    cnm_refine = cnm_refine.fit(images)
    #%
    A, C, b, f, YrA, sn = cnm_refine.A, cnm_refine.C, cnm_refine.b, cnm_refine.f, cnm_refine.YrA, cnm_refine.sn
    #%
    final_frate = 10
    Npeaks = 10
    traces = C + YrA
    
    
    fitness_raw, fitness_delta, erfc_raw, erfc_delta, r_values, significant_samples = \
        cm.components_evaluation.evaluate_components(Y, traces, A, C, b, f, final_frate, remove_baseline=True,
                                          N=5, robust_std=False, Athresh=0.1, Npeaks=Npeaks,  thresh_C=0.3)
    
    
    idx_components_r = np.where(r_values >= rval_thr_refine)[0]
    idx_components_raw = np.where(fitness_raw < thresh_fitness_raw_refine)[0]
    idx_components_delta = np.where(fitness_delta < thresh_fitness_delta_refine)[0]

    
    idx_components = np.union1d(idx_components_r, idx_components_raw)
    idx_components = np.union1d(idx_components, idx_components_delta)
    idx_components_bad = np.setdiff1d(list(range(len(traces))), idx_components)
    
    print(' ***** ')
    print((len(traces)))
    print((len(idx_components)))
    #%
    cnm_refine.idx_components = idx_components
    cnm_refine.idx_components_bad = idx_components_bad
    cnm_refine.r_values = r_values
    cnm_refine.fitness_raw = fitness_raw
    cnm_refine.fitness_delta = fitness_delta
    cnm_refine.Cn2 = Cn2
    
    #%
       
#    cnm_init.dview = None
#    save_object(cnm_init,fls[0][:-4]+ '_DS_' + str(ds)+ '_init.pkl')   
    
       
    

    return cnm_refine, Cn2, fname_new<|MERGE_RESOLUTION|>--- conflicted
+++ resolved
@@ -1059,24 +1059,18 @@
                     # TODO: decide on a line to use for setting the parameters
                     # # lambda from init batch (e.g. mean of lambdas)  or  s_min if either s_min or s_min_thresh are given
                     # oas = oasis.OASIS(g=np.ravel(g)[0], lam if s_min==0 else 0, s_min, num_empty_samples=t + 1 - len(cin_res),
-                    #                   g2=0 if np.ravel(g).size == 1 else np.ravel(g)[1])
+                    #                   g2=0 if np.size(g) == 1 else g[1])
                     # or
                     # lambda from Selesnick's 3*sigma*|K| rule
                     # use noise estimate from init batch or use std_rr?
-<<<<<<< HEAD
 #                    sn_ = sqrt((ain**2).dot(sn[indeces]**2)) / sqrt(1 - g**2)
                     sn_ = std_rr
-
-                    oas = oasis.OASIS(g, 3 * sn_ if s_min == 0 else 0,
-                                      s_min, num_empty_samples=t + 1 - len(cin_res))
-=======
-                    oas = oasis.OASIS(np.ravel(g)[0], 3 * sqrt((ain**2).dot(sn[indeces]**2)) /
-                                      (sqrt(1 - g**2) if np.size(g)==1 else 
+                    oas = oasis.OASIS(np.ravel(g)[0], 3 * sn_ /
+                                      (sqrt(1 - g**2) if np.size(g) == 1 else 
                                         sqrt((1 + g[1]) * ((1 - g[1])**2 - g[0]**2) / (1-g[1])))
                                       if s_min == 0 else 0,
                                       s_min, num_empty_samples=t + 1 - len(cin_res),
                                       g2=0 if np.size(g) == 1 else g[1])
->>>>>>> ca51e6b3
                     for yt in cin_res:
                         oas.fit_next(yt)
                         
