--- conflicted
+++ resolved
@@ -292,11 +292,8 @@
                 n_refit=n_refit, num_times_comp_updated=num_times_comp_updated, simultaneously=simultaneously,
                 sniper_mode=sniper_mode, test_both=test_both, thresh_CNN_noisy=thresh_CNN_noisy,
                 thresh_fitness_delta=thresh_fitness_delta, thresh_fitness_raw=thresh_fitness_raw, thresh_overlap=thresh_overlap,
-<<<<<<< HEAD
-                update_num_comps=update_num_comps, use_dense=use_dense, use_peak_max=use_peak_max, alpha_snmf=alpha_snmf
-=======
-                update_num_comps=update_num_comps, use_dense=use_dense, use_peak_max=use_peak_max, max_merge_area=max_merge_area
->>>>>>> 988f69be
+                update_num_comps=update_num_comps, use_dense=use_dense, use_peak_max=use_peak_max, alpha_snmf=alpha_snmf,
+		max_merge_area=max_merge_area
             )
         else:
             self.params = params
