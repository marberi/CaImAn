#!/usr/bin/env python
# -*- coding: utf-8 -*-

""" Constrained Nonnegative Matrix Factorization

The general file class which is used to produce a factorization of the Y matrix being the video
it computes it using all the files inside of cnmf folder.
Its architecture is similar to the one of scikit-learn calling the function fit to run everything which is part
 of the structure of the class

 it is calling everyfunction from the cnmf folder
 you can find out more at how the functions are called and how they are laid out at the ipython notebook

See Also:
    http://www.cell.com/neuron/fulltext/S0896-6273(15)01084-3
.. mage:: docs/img/quickintro.png
@author andrea giovannucci
"""
#\package Caiman/utils
#\version   1.0
#\copyright GNU General Public License v2.0
#\date Created on Fri Aug 26 15:44:32 2016

from builtins import object
from builtins import str

import cv2
import inspect
import logging
import numpy as np
import os
import psutil
import scipy
import sys

from .estimates import Estimates
from .initialization import initialize_components, compute_W
from .map_reduce import run_CNMF_patches
from .merging import merge_components
from .params import CNMFParams
from .pre_processing import preprocess_data
from .spatial import update_spatial_components
from .temporal import update_temporal_components, constrained_foopsi_parallel
from .utilities import update_order
from ... import mmapping
from ...components_evaluation import estimate_components_quality
from ...motion_correction import MotionCorrect
from ...utils.utils import save_dict_to_hdf5, load_dict_from_hdf5

try:
    cv2.setNumThreads(0)
except:
    pass

try:
    profile
except:
    def profile(a): return a


class CNMF(object):
    """  Source extraction using constrained non-negative matrix factorization.

    The general class which is used to produce a factorization of the Y matrix being the video
    it computes it using all the files inside of cnmf folder.
    Its architecture is similar to the one of scikit-learn calling the function fit to run everything which is part
    of the structure of the class

    it is calling everyfunction from the cnmf folder
    you can find out more at how the functions are called and how they are laid out at the ipython notebook

    See Also:
    @url http://www.cell.com/neuron/fulltext/S0896-6273(15)01084-3
    .. image:: docs/img/quickintro.png
    @author andrea giovannucci
    """
    def __init__(self, n_processes, k=5, gSig=[4, 4], gSiz=None, merge_thresh=0.8, p=2, dview=None,
                 Ain=None, Cin=None, b_in=None, f_in=None, do_merge=True,
                 ssub=2, tsub=2, p_ssub=1, p_tsub=1, method_init='greedy_roi', alpha_snmf=100,
                 rf=None, stride=None, memory_fact=1, gnb=1, nb_patch=1, only_init_patch=False,
                 method_deconvolution='oasis', n_pixels_per_process=4000, block_size_temp=5000, num_blocks_per_run_temp=20,
                 block_size_spat=5000, num_blocks_per_run_spat=20,
                 check_nan=True, skip_refinement=False, normalize_init=True, options_local_NMF=None,
                 minibatch_shape=100, minibatch_suff_stat=3,
                 update_num_comps=True, rval_thr=0.9, thresh_fitness_delta=-20,
                 thresh_fitness_raw=None, thresh_overlap=.5,
                 max_comp_update_shape=np.inf, num_times_comp_updated=np.inf,
                 batch_update_suff_stat=False, s_min=None,
                 remove_very_bad_comps=False, border_pix=0, low_rank_background=True,
                 update_background_components=True, rolling_sum=True, rolling_length=100,
                 min_corr=.85, min_pnr=20, ring_size_factor=1.5,
                 center_psf=False, use_dense=True, deconv_flag=True,
                 simultaneously=False, n_refit=0, del_duplicates=False, N_samples_exceptionality=None,
                 max_num_added=3, min_num_trial=2, thresh_CNN_noisy=0.5,
                 fr=30, decay_time=0.4, min_SNR=2.5, ssub_B=2, init_iter=2,
                 sniper_mode=False, use_peak_max=False, test_both=False,
                 expected_comps=500, max_merge_area=None, params=None):
        """
        Constructor of the CNMF method

        Args:
            n_processes: int
               number of processed used (if in parallel this controls memory usage)

            k: int
               number of neurons expected per FOV (or per patch if patches_pars is  None)

            gSig: tuple
                expected half size of neurons

            merge_thresh: float
                merging threshold, max correlation allowed

            dview: Direct View object
                for parallelization pruposes when using ipyparallel

            p: int
                order of the autoregressive process used to estimate deconvolution

            Ain: ndarray
                if know, it is the initial estimate of spatial filters

            ssub: int
                downsampleing factor in space

            tsub: int
                 downsampling factor in time

            p_ssub: int
                downsampling factor in space for patches

            method_init: str
               can be greedy_roi or sparse_nmf

            alpha_snmf: float
                weight of the sparsity regularization

            p_tsub: int
                 downsampling factor in time for patches

            rf: int
                half-size of the patches in pixels. rf=25, patches are 50x50

            gnb: int
                number of global background components

            nb_patch: int
                number of background components per patch

            stride: int
                amount of overlap between the patches in pixels

            memory_fact: float
                unitless number accounting how much memory should be used. You will
                 need to try different values to see which one would work the default is OK for a 16 GB system

            N_samples_fitness: int
                number of samples over which exceptional events are computed (See utilities.evaluate_components)

            only_init_patch= boolean
                only run initialization on patches

            method_deconvolution = 'oasis' or 'cvxpy'
                method used for deconvolution. Suggested 'oasis' see
                Friedrich J, Zhou P, Paninski L. Fast Online Deconvolution of Calcium Imaging Data.
                PLoS Comput Biol. 2017; 13(3):e1005423.

            n_pixels_per_process: int.
                Number of pixels to be processed in parallel per core (no patch mode). Decrease if memory problems

            block_size: int.
                Number of pixels to be used to perform residual computation in blocks. Decrease if memory problems

            num_blocks_per_run_spat: int
                In case of memory problems you can reduce this numbers, controlling the number of blocks processed in parallel during residual computing

            num_blocks_per_run_temp: int
                In case of memory problems you can reduce this numbers, controlling the number of blocks processed in parallel during residual computing

            check_nan: Boolean.
                Check if file contains NaNs (costly for very large files so could be turned off)

            skip_refinement:
                Bool. If true it only performs one iteration of update spatial update temporal instead of two

            normalize_init=Bool.
                Differences in intensities on the FOV might caus troubles in the initialization when patches are not used,
                 so each pixels can be normalized by its median intensity

            options_local_NMF:
                experimental, not to be used

            remove_very_bad_comps:Bool
                whether to remove components with very low values of component quality directly on the patch.
                 This might create some minor imprecisions.
                Howeverm benefits can be considerable if done because if many components (>2000) are created
                and joined together, operation that causes a bottleneck

            border_pix:int
                number of pixels to not consider in the borders

            low_rank_background:bool
                if True the background is approximated with gnb components. If false every patch keeps its background (overlaps are randomly assigned to one spatial component only)
                 In the False case all the nonzero elements of the background components are updated using hals (to be used with one background per patch)

            update_background_components:bool
                whether to update the background components during the spatial phase

            min_corr: float
                minimal correlation peak for 1-photon imaging initialization

            min_pnr: float
                minimal peak  to noise ratio for 1-photon imaging initialization

            ring_size_factor: float
                it's the ratio between the ring radius and neuron diameters.

                    max_comp_update_shape:
                             threshold number of components after which selective updating starts (using the parameter num_times_comp_updated)

                num_times_comp_updated:
                number of times each component is updated. In inf components are updated at every initbatch time steps

            expected_comps: int
                number of expected components (try to exceed the expected)

            deconv_flag : bool, optional
                If True, deconvolution is also performed using OASIS

            simultaneously : bool, optional
                If true, demix and denoise/deconvolve simultaneously. Slower but can be more accurate.

            n_refit : int, optional
                Number of pools (cf. oasis.pyx) prior to the last one that are refitted when
                simultaneously demixing and denoising/deconvolving.

            N_samples_exceptionality : int, optional
                Number of consecutives intervals to be considered when testing new neuron candidates

            del_duplicates: bool
                whether to delete the duplicated created in initialization

            max_num_added : int, optional
                maximum number of components to be added at each step in OnACID

            min_num_trial : int, optional
                minimum numbers of attempts to include a new components in OnACID

            thresh_CNN_noisy: float
                threshold on the per patch CNN classifier for online algorithm

            ssub_B: int, optional
                downsampleing factor for 1-photon imaging background computation

            init_iter: int, optional
                number of iterations for 1-photon imaging initialization

            max_merge_area: int, optional
                maximum area (in pixels) of merged components, used to determine whether to merge components during fitting process
        """

        self.dview = dview

        # these are movie properties that will be refactored into the Movie object
        self.dims = None
        self.empty_merged = None

        # these are member variables related to the CNMF workflow
        self.skip_refinement = skip_refinement
        self.remove_very_bad_comps = remove_very_bad_comps

        if params is None:
            self.params = CNMFParams(
                border_pix=border_pix, del_duplicates=del_duplicates, low_rank_background=low_rank_background,
                memory_fact=memory_fact, n_processes=n_processes, nb_patch=nb_patch, only_init_patch=only_init_patch,
                p_ssub=p_ssub, p_tsub=p_tsub, remove_very_bad_comps=remove_very_bad_comps, rf=rf, stride=stride,
                check_nan=check_nan, n_pixels_per_process=n_pixels_per_process,
                k=k, center_psf=center_psf, gSig=gSig, gSiz=gSiz,
                init_iter=init_iter, method_init=method_init, min_corr=min_corr,  min_pnr=min_pnr,
                gnb=gnb, normalize_init=normalize_init, options_local_NMF=options_local_NMF,
                ring_size_factor=ring_size_factor, rolling_length=rolling_length, rolling_sum=rolling_sum,
                ssub=ssub, ssub_B=ssub_B, tsub=tsub,
                block_size_spat=block_size_spat, num_blocks_per_run_spat=num_blocks_per_run_spat,
                block_size_temp=block_size_temp, num_blocks_per_run_temp=num_blocks_per_run_temp,
                update_background_components=update_background_components,
                method_deconvolution=method_deconvolution, p=p, s_min=s_min,
                do_merge=do_merge, merge_thresh=merge_thresh,
                decay_time=decay_time, fr=fr, min_SNR=min_SNR, rval_thr=rval_thr,
                N_samples_exceptionality=N_samples_exceptionality, batch_update_suff_stat=batch_update_suff_stat,
                expected_comps=expected_comps, max_comp_update_shape=max_comp_update_shape, max_num_added=max_num_added,
                min_num_trial=min_num_trial, minibatch_shape=minibatch_shape, minibatch_suff_stat=minibatch_suff_stat,
                n_refit=n_refit, num_times_comp_updated=num_times_comp_updated, simultaneously=simultaneously,
                sniper_mode=sniper_mode, test_both=test_both, thresh_CNN_noisy=thresh_CNN_noisy,
                thresh_fitness_delta=thresh_fitness_delta, thresh_fitness_raw=thresh_fitness_raw, thresh_overlap=thresh_overlap,
                update_num_comps=update_num_comps, use_dense=use_dense, use_peak_max=use_peak_max, alpha_snmf=alpha_snmf,
                max_merge_area=max_merge_area
            )
        else:
            self.params = params
            params.set('patch', {'n_processes': n_processes})

        self.estimates = Estimates(A=Ain, C=Cin, b=b_in, f=f_in,
                                   dims=self.params.data['dims'])

    def fit_file(self, motion_correct=False, indices=[slice(None)]*2):
        """
        This method packages the analysis pipeline (motion correction, memory
        mapping, patch based CNMF processing) in a single method that can be
        called on a specific (sequence of) file(s). It is assumed that the CNMF
        object already contains a params object where the location of the files
        and all the relevant parameters have been specified. The method does
        not perform the quality evaluation step. Consult demo_pipeline for an
        example.

        Args:
            motion_correct (bool)
                flag for performing motion correction
            indices (list of slice objects)
                perform analysis only on a part of the FOV
        Returns:
            cnmf object with the current estimates
        """
        fnames = self.params.get('data', 'fnames')
        if os.path.exists(fnames[0]):
            _, extension = os.path.splitext(fnames[0])[:2]
            extension = extension.lower()
        else:
            logging.warning("Error: File not found, with file list:\n" + fnames[0])
            raise Exception('File not found!')

        if extension == '.mmap':
            fname_new = fnames[0]
            Yr, dims, T = mmapping.load_memmap(fnames[0])
            if np.isfortran(Yr):
                raise Exception('The file should be in C order (see save_memmap function)')
        else:
            if motion_correct:
                mc = MotionCorrect(fnames, dview=self.dview, **self.params.motion)
                mc.motion_correct(save_movie=True)
                fname_mc = mc.fname_tot_els if self.params.motion['pw_rigid'] else mc.fname_tot_rig
                if self.params.get('motion', 'pw_rigid'):
                    b0 = np.ceil(np.maximum(np.max(np.abs(mc.x_shifts_els)),
                                            np.max(np.abs(mc.y_shifts_els)))).astype(np.int)
                    self.estimates.shifts = [mc.x_shifts_els, mc.y_shifts_els]
                else:
                    b0 = np.ceil(np.max(np.abs(mc.shifts_rig))).astype(np.int)
                    self.estimates.shifts = mc.shifts_rig
                b0 = 0 if self.params.get('motion', 'border_nan') is 'copy' else 0
                fname_new = mmapping.save_memmap(fname_mc, base_name='memmap_', order='C',
                                                 border_to_0=b0)
            else:
                fname_new = mmapping.save_memmap(fnames, base_name='memmap_', order='C')
                # now load the file
            Yr, dims, T = mmapping.load_memmap(fname_new)

        images = np.reshape(Yr.T, [T] + list(dims), order='F')
        self.mmap_file = fname_new
        return self.fit(images, indices=indices)

    def refit(self, images, dview=None):
        """
        Refits the data using CNMF initialized from a previous interation

        Args:
            images
            dview
        Returns:
            cnm
                A new CNMF object
        """
        from copy import deepcopy
        cnm = CNMF(self.params.patch['n_processes'], params=self.params, dview=dview)
        cnm.params.patch['rf'] = None
        cnm.params.patch['only_init'] = False
        estimates = deepcopy(self.estimates)
        estimates.select_components(use_object=True)
        cnm.estimates = estimates
        cnm.mmap_file = self.mmap_file
        return cnm.fit(images)

    def fit(self, images, indices=[slice(None), slice(None)]):
        """
        This method uses the cnmf algorithm to find sources in data.
        it is calling every function from the cnmf folder
        you can find out more at how the functions are called and how they are laid out at the ipython notebook

        Args:
            images : mapped np.ndarray of shape (t,x,y[,z]) containing the images that vary over time.

            indices: list of slice objects along dimensions (x,y[,z]) for processing only part of the FOV

        Returns:
            self: updated using the cnmf algorithm with C,A,S,b,f computed according to the given initial values

        Raises:
        Exception 'You need to provide a memory mapped file as input if you use patches!!'

        See Also:
        ..image::docs/img/quickintro.png

        http://www.cell.com/neuron/fulltext/S0896-6273(15)01084-3

        """
        # Todo : to compartment
        if isinstance(indices, slice):
            indices = [indices]
        indices = [slice(None)] + indices
        if len(indices) < len(images.shape):
            indices = indices + [slice(None)]*(len(images.shape) - len(indices))
        dims_orig = images.shape[1:]
        dims_sliced = images[tuple(indices)].shape[1:]
        is_sliced = (dims_orig != dims_sliced)
        if self.params.get('patch', 'rf') is None and (is_sliced or 'ndarray' in str(type(images))):
            images = images[tuple(indices)]
            self.dview = None
            logging.info("Parallel processing in a single patch "
                            "is not available for loaded in memory or sliced" +
                            " data.")

        T = images.shape[0]
        self.params.set('online', {'init_batch': T})
        self.dims = images.shape[1:]
        #self.params.data['dims'] = images.shape[1:]
        Y = np.transpose(images, list(range(1, len(self.dims) + 1)) + [0])
        Yr = np.transpose(np.reshape(images, (T, -1), order='F'))
        if np.isfortran(Yr):
            raise Exception('The file is in F order, it should be in C order (see save_memmap function)')

        logging.info((T,) + self.dims)

        # Make sure filename is pointed correctly (numpy sets it to None sometimes)
        try:
            Y.filename = images.filename
            Yr.filename = images.filename
            self.mmap_file = images.filename
        except AttributeError:  # if no memmapping cause working with small data
            pass

        # update/set all options that depend on data dimensions
        # number of rows, columns [and depths]
        self.params.set('spatial', {'medw': (3,) * len(self.dims),
                                    'se': np.ones((3,) * len(self.dims), dtype=np.uint8),
                                    'ss': np.ones((3,) * len(self.dims), dtype=np.uint8)
                                    })

        logging.info(('Using ' + str(self.params.get('patch', 'n_processes')) + ' processes'))
        if self.params.get('preprocess', 'n_pixels_per_process') is None:
            avail_memory_per_process = psutil.virtual_memory()[
                1] / 2.**30 / self.params.get('patch', 'n_processes')
            mem_per_pix = 3.6977678498329843e-09
            npx_per_proc = np.int(avail_memory_per_process / 8. / mem_per_pix / T)
            npx_per_proc = np.int(np.minimum(npx_per_proc, np.prod(self.dims) // self.params.get('patch', 'n_processes')))
            self.params.set('preprocess', {'n_pixels_per_process': npx_per_proc})

        self.params.set('spatial', {'n_pixels_per_process': self.params.get('preprocess', 'n_pixels_per_process')})

        logging.info('using ' + str(self.params.get('preprocess', 'n_pixels_per_process')) + ' pixels per process')
        logging.info('using ' + str(self.params.get('spatial', 'block_size_spat')) + ' block_size_spat')
        logging.info('using ' + str(self.params.get('temporal', 'block_size_temp')) + ' block_size_temp')

        if self.params.get('patch', 'rf') is None:  # no patches
            logging.info('preprocessing ...')
            Yr = self.preprocess(Yr)
            if self.estimates.A is None:
                logging.info('initializing ...')
                self.initialize(Y)

            if self.params.get('patch', 'only_init'):  # only return values after initialization
                if not (self.params.get('init', 'method_init') == 'corr_pnr' and
                    self.params.get('init', 'ring_size_factor') is not None):
                    self.compute_residuals(Yr)
                    self.estimates.bl = None
                    self.estimates.c1 = None
                    self.estimates.neurons_sn = None


                if self.remove_very_bad_comps:
                    logging.info('removing bad components : ')
                    final_frate = 10
                    r_values_min = 0.5  # threshold on space consistency
                    fitness_min = -15  # threshold on time variability
                    fitness_delta_min = -15
                    Npeaks = 10
                    traces = np.array(self.C)
                    logging.info('estimating the quality...')
                    idx_components, idx_components_bad, fitness_raw,\
                        fitness_delta, r_values = estimate_components_quality(
                            traces, Y, self.estimates.A, self.estimates.C, self.estimates.b, self.estimates.f,
                            final_frate=final_frate, Npeaks=Npeaks, r_values_min=r_values_min,
                            fitness_min=fitness_min, fitness_delta_min=fitness_delta_min, return_all=True, N=5)

                    logging.info(('Keeping ' + str(len(idx_components)) +
                           ' and discarding  ' + str(len(idx_components_bad))))
                    self.estimates.C = self.estimates.C[idx_components]
                    self.estimates.A = self.estimates.A[:, idx_components] # type: ignore # not provable that self.initialise provides a value
                    self.estimates.YrA = self.estimates.YrA[idx_components]

                self.estimates.normalize_components()

                return self

            logging.info('update spatial ...')
            self.update_spatial(Yr, use_init=True)

            logging.info('update temporal ...')
            if not self.skip_refinement:
                # set this to zero for fast updating without deconvolution
                self.params.set('temporal', {'p': 0})
            else:
                self.params.set('temporal', {'p': self.params.get('preprocess', 'p')})
                logging.info('deconvolution ...')

            self.update_temporal(Yr)

            if not self.skip_refinement:
                logging.info('refinement...')
                if self.params.get('merging', 'do_merge'):
                    logging.info('merging components ...')
                    self.merge_comps(Yr, mx=50, fast_merge=True, max_merge_area=self.params.get('merging', 'max_merge_area'))

                logging.info('Updating spatial ...')

                self.update_spatial(Yr, use_init=False)
                # set it back to original value to perform full deconvolution
                self.params.set('temporal', {'p': self.params.get('preprocess', 'p')})
                logging.info('update temporal ...')
                self.update_temporal(Yr, use_init=False)
            # else:
            #     todo : ask for those..
                # C, f, S, bl, c1, neurons_sn, g1, YrA, lam = self.estimates.C, self.estimates.f, self.estimates.S, self.estimates.bl, self.estimates.c1, self.estimates.neurons_sn, self.estimates.g, self.estimates.YrA, self.estimates.lam

            # embed in the whole FOV
            if is_sliced:
                FOV = np.zeros(dims_orig, order='C')
                FOV[indices[1:]] = 1
                FOV = FOV.flatten(order='F')
                ind_nz = np.where(FOV>0)[0].tolist()
                self.estimates.A = self.estimates.A.tocsc()
                A_data = self.estimates.A.data
                A_ind = np.array(ind_nz)[self.estimates.A.indices]
                A_ptr = self.estimates.A.indptr
                A_FOV = scipy.sparse.csc_matrix((A_data, A_ind, A_ptr),
                                                shape=(FOV.shape[0], self.estimates.A.shape[-1]))
                b_FOV = np.zeros((FOV.shape[0], self.estimates.b.shape[-1]))
                b_FOV[ind_nz] = self.estimates.b
                self.estimates.A = A_FOV
                self.estimates.b = b_FOV

        else:  # use patches
            if self.params.get('patch', 'stride') is None:
                self.params.set('patch', {'stride': np.int(self.params.get('patch', 'rf') * 2 * .1)})
                logging.info(
                    ('Setting the stride to 10% of 2*rf automatically:' + str(self.params.get('patch', 'stride'))))

            if type(images) is np.ndarray:
                raise Exception(
                    'You need to provide a memory mapped file as input if you use patches!!')

            self.estimates.A, self.estimates.C, self.estimates.YrA, self.estimates.b, self.estimates.f, \
                self.estimates.sn, self.estimates.optional_outputs = run_CNMF_patches(
                    images.filename, self.dims + (T,), self.params,
                    dview=self.dview, memory_fact=self.params.get('patch', 'memory_fact'),
                    gnb=self.params.get('init', 'nb'), border_pix=self.params.get('patch', 'border_pix'),
                    low_rank_background=self.params.get('patch', 'low_rank_background'),
                    del_duplicates=self.params.get('patch', 'del_duplicates'),
                    indices=indices)

            self.estimates.bl, self.estimates.c1, self.estimates.g, self.estimates.neurons_sn = None, None, None, None
            logging.info("merging")
            self.estimates.merged_ROIs = [0]


            if self.params.get('init', 'center_psf'):  # merge taking best neuron
                if self.params.get('patch', 'nb_patch') > 0:

                    while len(self.estimates.merged_ROIs) > 0:
                        self.merge_comps(Yr, mx=np.Inf, fast_merge=True)

                    logging.info("update temporal")
                    self.update_temporal(Yr, use_init=False)

                    self.params.set('spatial', {'se': np.ones((1,) * len(self.dims), dtype=np.uint8)})
                    logging.info('update spatial ...')
                    self.update_spatial(Yr, use_init=False)

                    logging.info("update temporal")
                    self.update_temporal(Yr, use_init=False)
                else:
                    while len(self.estimates.merged_ROIs) > 0:
                        self.merge_comps(Yr, mx=np.Inf, fast_merge=True)
                        #if len(self.estimates.merged_ROIs) > 0:
                            #not_merged = np.setdiff1d(list(range(len(self.estimates.YrA))),
                            #                          np.unique(np.concatenate(self.estimates.merged_ROIs)))
                            #self.estimates.YrA = np.concatenate([self.estimates.YrA[not_merged],
                            #                           np.array([self.estimates.YrA[m].mean(0) for ind, m in enumerate(self.estimates.merged_ROIs) if not self.empty_merged[ind]])])
                    if self.params.get('init', 'nb') == 0:
                        self.estimates.W, self.estimates.b0 = compute_W(
                            Yr, self.estimates.A.toarray(), self.estimates.C, self.dims,
                            self.params.get('init', 'ring_size_factor') *
                            self.params.get('init', 'gSiz')[0],
                            ssub=self.params.get('init', 'ssub_B'))
                    if len(self.estimates.C):
                        self.deconvolve()
                    else:
                        self.estimates.S = self.estimates.C
            else:
                while len(self.estimates.merged_ROIs) > 0:
                    self.merge_comps(Yr, mx=np.Inf)

                logging.info("update temporal")
                self.update_temporal(Yr, use_init=False)

        self.estimates.normalize_components()
        return self


    def save(self,filename):
        '''save object in hdf5 file format

        Args:
            filename: str
                path to the hdf5 file containing the saved object
        '''

        if '.hdf5' in filename:
            save_dict_to_hdf5(self.__dict__, filename)
        else:
            raise Exception("Filename not supported")

    def remove_components(self, ind_rm):
        """
        Remove a specified list of components from the CNMF object.

        Args:
            ind_rm :    list
                        indices of components to be removed
        """

        self.estimates.Ab, self.estimates.Ab_dense, self.estimates.CC, self.estimates.CY, self.M,\
            self.N, self.estimates.noisyC, self.estimates.OASISinstances, self.estimates.C_on,\
            expected_comps, self.ind_A,\
            self.estimates.groups, self.estimates.AtA = remove_components_online(
                ind_rm, self.params.get('init', 'nb'), self.estimates.Ab,
                self.params.get('online', 'use_dense'), self.estimates.Ab_dense,
                self.estimates.AtA, self.estimates.CY, self.estimates.CC, self.M, self.N,
                self.estimates.noisyC, self.estimates.OASISinstances, self.estimates.C_on,
                self.params.get('online', 'expected_comps'))
        self.params.set('online', {'expected_comps': expected_comps})

    def compute_residuals(self, Yr):
        """
        Compute residual trace for each component (variable YrA).
        WARNING: At the moment this method is valid only for the 2p processing
        pipeline

         Args:
             Yr :    np.ndarray
                     movie in format pixels (d) x frames (T)
        """
        block_size, num_blocks_per_run = self.params.get('temporal', 'block_size_temp'), self.params.get('temporal', 'num_blocks_per_run_temp')
        if 'csc_matrix' not in str(type(self.estimates.A)):
            self.estimates.A = scipy.sparse.csc_matrix(self.estimates.A)
        if 'array' not in str(type(self.estimates.b)):
            self.estimates.b = self.estimates.b.toarray()
        if 'array' not in str(type(self.estimates.C)):
            self.estimates.C = self.estimates.C.estimates.toarray()
        if 'array' not in str(type(self.estimates.f)):
            self.estimates.f = self.estimates.f.toarray()

        Ab = scipy.sparse.hstack((self.estimates.A, self.estimates.b)).tocsc()
        nA2 = np.ravel(Ab.power(2).sum(axis=0))
        nA2_inv_mat = scipy.sparse.spdiags(
            1. / nA2, 0, nA2.shape[0], nA2.shape[0])
        Cf = np.vstack((self.estimates.C, self.estimates.f))
        if 'numpy.ndarray' in str(type(Yr)):
            YA = (Ab.T.dot(Yr)).T * nA2_inv_mat
        else:
            YA = mmapping.parallel_dot_product(Yr, Ab, dview=self.dview, block_size=block_size,
                                           transpose=True, num_blocks_per_run=num_blocks_per_run) * nA2_inv_mat

        AA = Ab.T.dot(Ab) * nA2_inv_mat
        self.estimates.YrA = (YA - (AA.T.dot(Cf)).T)[:, :self.estimates.A.shape[-1]].T
        self.estimates.R = self.estimates.YrA

        return self


    def deconvolve(self, p=None, method_deconvolution=None, bas_nonneg=None,
                   noise_method=None, optimize_g=0, s_min=None, **kwargs):
        """Performs deconvolution on already extracted traces using
        constrained foopsi.
        """

        p = self.params.get('preprocess', 'p') if p is None else p
        method_deconvolution = (self.params.get('temporal', 'method_deconvolution')
                if method_deconvolution is None else method_deconvolution)
        bas_nonneg = (self.params.get('temporal', 'bas_nonneg')
                      if bas_nonneg is None else bas_nonneg)
        noise_method = (self.params.get('temporal', 'noise_method')
                        if noise_method is None else noise_method)
        s_min = self.params.get('temporal', 's_min') if s_min is None else s_min

        F = self.estimates.C + self.estimates.YrA
        args = dict()
        args['p'] = p
        args['method_deconvolution'] = method_deconvolution
        args['bas_nonneg'] = bas_nonneg
        args['noise_method'] = noise_method
        args['s_min'] = s_min
        args['optimize_g'] = optimize_g
        args['noise_range'] = self.params.get('temporal', 'noise_range')
        args['fudge_factor'] = self.params.get('temporal', 'fudge_factor')

        args_in = [(F[jj], None, jj, None, None, None, None,
                    args) for jj in range(F.shape[0])]

        if 'multiprocessing' in str(type(self.dview)):
            results = self.dview.map_async(
                constrained_foopsi_parallel, args_in).get(4294967)
        elif self.dview is not None:
            results = self.dview.map_sync(constrained_foopsi_parallel, args_in)
        else:
            results = list(map(constrained_foopsi_parallel, args_in))

        if sys.version_info >= (3, 0):
            results = list(zip(*results))
        else:  # python 2
            results = zip(*results)

        order = list(results[7])
        self.estimates.C = np.stack([results[0][i] for i in order])
        self.estimates.S = np.stack([results[1][i] for i in order])
        self.estimates.bl = [results[3][i] for i in order]
        self.estimates.c1 = [results[4][i] for i in order]
        self.estimates.g = [results[6][i] for i in order]
        self.estimates.neurons_sn = [results[5][i] for i in order]
        self.estimates.lam = [results[8][i] for i in order]
        self.estimates.YrA = F - self.estimates.C
        return self

    def HALS4traces(self, Yr, groups=None, use_groups=False, order=None,
                    update_bck=True, bck_non_neg=True, **kwargs):
        """Solves C, f = argmin_C ||Yr-AC-bf|| using block-coordinate decent.
        Can use groups to update non-overlapping components in parallel or a
        specified order.

        Args:
            Yr : np.array (possibly memory mapped, (x,y,[,z]) x t)
                Imaging data reshaped in matrix format

            groups : list of sets
                grouped components to be updated simultaneously

            use_groups : bool
                flag for using groups

            order : list
                Update components in that order (used if nonempty and groups=None)

            update_bck : bool
                Flag for updating temporal background components

            bck_non_neg : bool
                Require temporal background to be non-negative

        Returns:
            self (updated values for self.estimates.C, self.estimates.f, self.estimates.YrA)
        """
        if update_bck:
            Ab = scipy.sparse.hstack([self.estimates.b, self.estimates.A]).tocsc()
            try:
                Cf = np.vstack([self.estimates.f, self.estimates.C + self.estimates.YrA])
            except():
                Cf = np.vstack([self.estimates.f, self.estimates.C])
        else:
            Ab = self.estimates.A
            try:
                Cf = self.estimates.C + self.estimates.YrA
            except():
                Cf = self.estimates.C
            Yr = Yr - self.estimates.b.dot(self.estimates.f)
        if (groups is None) and use_groups:
            groups = list(map(list, update_order(Ab)[0]))
        self.estimates.groups = groups
        C, noisyC = HALS4activity(Yr, Ab, Cf, groups=self.estimates.groups, order=order,
                                  **kwargs) # FIXME: this function is not defined in this scope
        if update_bck:
            if bck_non_neg:
                self.estimates.f = C[:self.params.get('init', 'nb')]
            else:
                self.estimates.f = noisyC[:self.params.get('init', 'nb')]
            self.estimates.C = C[self.params.get('init', 'nb'):]
            self.estimates.YrA = noisyC[self.params.get('init', 'nb'):] - self.estimates.C
        else:
            self.estimates.C = C
            self.estimates.YrA = noisyC - self.estimates.C
        return self

    def HALS4footprints(self, Yr, update_bck=True, num_iter=2):
        """Uses hierarchical alternating least squares to update shapes and
        background

        Args:
            Yr: np.array (possibly memory mapped, (x,y,[,z]) x t)
                Imaging data reshaped in matrix format

            update_bck: bool
                flag for updating spatial background components

            num_iter: int
                number of iterations

        Returns:
            self (updated values for self.estimates.A and self.estimates.b)
        """
        if update_bck:
            Ab = np.hstack([self.estimates.b, self.estimates.A.toarray()])
            try:
                Cf = np.vstack([self.estimates.f, self.estimates.C + self.estimates.YrA])
            except():
                Cf = np.vstack([self.estimates.f, self.estimates.C])
        else:
            Ab = self.estimates.A.toarray()
            try:
                Cf = self.estimates.C + self.estimates.YrA
            except():
                Cf = self.estimates.C
            Yr = Yr - self.estimates.b.dot(self.estimates.f)
        Ab = HALS4shapes(Yr, Ab, Cf, iters=num_iter) # FIXME: this function is not defined in this scope
        if update_bck:
            self.estimates.A = scipy.sparse.csc_matrix(Ab[:, self.params.get('init', 'nb'):])
            self.estimates.b = Ab[:, :self.params.get('init', 'nb')]
        else:
            self.estimates.A = scipy.sparse.csc_matrix(Ab)

        return self

    def update_temporal(self, Y, use_init=True, **kwargs):
        """Updates temporal components

        Args:
            Y:  np.array (d1*d2) x T
                input data

        """
        lc = locals()
        pr = inspect.signature(self.update_temporal)
        params = [k for k, v in pr.parameters.items() if '=' in str(v)]
        kw2 = {k: lc[k] for k in params}
        try:
            kwargs_new = {**kw2, **kwargs}
        except():  # python 2.7
            kwargs_new = kw2.copy()
            kwargs_new.update(kwargs)
        self.params.set('temporal', kwargs_new)


        self.estimates.C, self.estimates.A, self.estimates.b, self.estimates.f, self.estimates.S, \
        self.estimates.bl, self.estimates.c1, self.estimates.neurons_sn, \
        self.estimates.g, self.estimates.YrA, self.estimates.lam = update_temporal_components(
                Y, self.estimates.A, self.estimates.b, self.estimates.C, self.estimates.f, dview=self.dview,
                **self.params.get_group('temporal'))
        self.estimates.R = self.estimates.YrA
        return self

    def update_spatial(self, Y, use_init=True, **kwargs):
        """Updates spatial components

        Args:
            Y:  np.array (d1*d2) x T
                input data
            use_init: bool
                use Cin, f_in for computing A, b otherwise use C, f

        Returns:
            self
                modified values self.estimates.A, self.estimates.b possibly self.estimates.C, self.estimates.f
        """
        lc = locals()
        pr = inspect.signature(self.update_spatial)
        params = [k for k, v in pr.parameters.items() if '=' in str(v)]
        kw2 = {k: lc[k] for k in params}
        try:
            kwargs_new = {**kw2, **kwargs}
        except():  # python 2.7
            kwargs_new = kw2.copy()
            kwargs_new.update(kwargs)
        self.params.set('spatial', kwargs_new)
        for key in kwargs_new:
            if hasattr(self, key):
                setattr(self, key, kwargs_new[key])
        self.estimates.A, self.estimates.b, self.estimates.C, self.estimates.f =\
            update_spatial_components(Y, C=self.estimates.C, f=self.estimates.f, A_in=self.estimates.A,
                                      b_in=self.estimates.b, dview=self.dview,
                                      sn=self.estimates.sn, dims=self.dims, **self.params.get_group('spatial'))

        return self

    def merge_comps(self, Y, mx=50, fast_merge=True, max_merge_area=None):
        """merges components
        """
        self.estimates.A, self.estimates.C, self.estimates.nr, self.estimates.merged_ROIs, self.estimates.S, \
        self.estimates.bl, self.estimates.c1, self.estimates.neurons_sn, self.estimates.g, self.empty_merged, \
<<<<<<< HEAD
        self.YrA =\
=======
        self.estimates.YrA =\
>>>>>>> 71a55a44
            merge_components(Y, self.estimates.A, self.estimates.b, self.estimates.C, self.estimates.YrA,
                             self.estimates.f, self.estimates.S, self.estimates.sn, self.params.get_group('temporal'),
                             self.params.get_group('spatial'), dview=self.dview,
                             bl=self.estimates.bl, c1=self.estimates.c1, sn=self.estimates.neurons_sn,
                             g=self.estimates.g, thr=self.params.get('merging', 'merge_thr'), mx=mx,
<<<<<<< HEAD
                             fast_merge=fast_merge, merge_parallel=self.params.get('merging', 'merge_parallel'))
=======
                             fast_merge=fast_merge, max_merge_area=max_merge_area)
>>>>>>> 71a55a44

        return self

    def initialize(self, Y, **kwargs):
        """Component initialization
        """
        self.params.set('init', kwargs)
        estim = self.estimates
        if (self.params.get('init', 'method_init') == 'corr_pnr' and
                self.params.get('init', 'ring_size_factor') is not None):
            estim.A, estim.C, estim.b, estim.f, estim.center, \
                extra_1p = initialize_components(
                    Y, sn=estim.sn, options_total=self.params.to_dict(),
                    **self.params.get_group('init'))
            try:
                estim.S, estim.bl, estim.c1, estim.neurons_sn, \
                    estim.g, estim.YrA = extra_1p
            except:
                estim.S, estim.bl, estim.c1, estim.neurons_sn, \
                    estim.g, estim.YrA, estim.W, estim.b0 = extra_1p
        else:
            estim.A, estim.C, estim.b, estim.f, estim.center =\
                initialize_components(Y, sn=estim.sn, options_total=self.params.to_dict(),
                                      **self.params.get_group('init'))

        self.estimates = estim

        return self

    def preprocess(self, Yr):
        """
        Examines data to remove corrupted pixels and computes the noise level
        estimate fo each pixel.

        Args:
            Yr: np.array (or memmap.array)
                2d array of data (pixels x timesteps) typically in memory
                mapped form
        """
        Yr, self.estimates.sn, self.estimates.g, self.estimates.psx = preprocess_data(
            Yr, dview=self.dview, **self.params.get_group('preprocess'))
        return Yr


def load_CNMF(filename, n_processes=1, dview=None):
    '''load object saved with the CNMF save method

    Args:
        filename: str
            hdf5 file name containing the saved object
        dview: multiprocessingor ipyparallel object
            useful to set up parllelization in the objects
    '''
    new_obj = CNMF(n_processes)
    for key, val in load_dict_from_hdf5(filename).items():
        if key == 'params':
            prms = CNMFParams()
            prms.spatial = val['spatial']
            prms.temporal = val['temporal']
            prms.patch = val['patch']
            prms.preprocess = val['preprocess']
            prms.init = val['init']
            prms.merging = val['merging']
            prms.quality = val['quality']
            prms.data = val['data']
            prms.online = val['online']
            prms.motion = val['motion']
            setattr(new_obj, key, prms)
        elif key == 'dview':
            setattr(new_obj, key, dview)
        elif key == 'estimates':
            estims = Estimates()
            for kk, vv in val.items():
                if kk == 'discarded_components':
                    if vv is not None:
                        discarded_components = Estimates()
                        for kk__, vv__ in vv.items():
                            setattr(discarded_components, kk__, vv__)
                        setattr(estims, kk, discarded_components)
                else:
                    setattr(estims, kk, vv)

            setattr(new_obj, key, estims)
        else:
            setattr(new_obj, key, val)

    return new_obj<|MERGE_RESOLUTION|>--- conflicted
+++ resolved
@@ -901,21 +901,14 @@
         """
         self.estimates.A, self.estimates.C, self.estimates.nr, self.estimates.merged_ROIs, self.estimates.S, \
         self.estimates.bl, self.estimates.c1, self.estimates.neurons_sn, self.estimates.g, self.empty_merged, \
-<<<<<<< HEAD
-        self.YrA =\
-=======
         self.estimates.YrA =\
->>>>>>> 71a55a44
             merge_components(Y, self.estimates.A, self.estimates.b, self.estimates.C, self.estimates.YrA,
                              self.estimates.f, self.estimates.S, self.estimates.sn, self.params.get_group('temporal'),
                              self.params.get_group('spatial'), dview=self.dview,
                              bl=self.estimates.bl, c1=self.estimates.c1, sn=self.estimates.neurons_sn,
                              g=self.estimates.g, thr=self.params.get('merging', 'merge_thr'), mx=mx,
-<<<<<<< HEAD
-                             fast_merge=fast_merge, merge_parallel=self.params.get('merging', 'merge_parallel'))
-=======
-                             fast_merge=fast_merge, max_merge_area=max_merge_area)
->>>>>>> 71a55a44
+                             fast_merge=fast_merge, merge_parallel=self.params.get('merging', 'merge_parallel'),
+                             max_merge_area=max_merge_area)
 
         return self
 
