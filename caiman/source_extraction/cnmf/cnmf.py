# -*- coding: utf-8 -*-
"""
Constrained Nonnegative Matrix Factorization

Created on Fri Aug 26 15:44:32 2016

@author: agiovann
 

"""
from __future__ import division
from __future__ import print_function

from builtins import str
from builtins import object
from past.utils import old_div
import numpy as np
from caiman.summary_images import local_correlations
from caiman.components_evaluation import evaluate_components
<<<<<<< HEAD
from .utilities import CNMFSetParms, order_components
from .pre_processing import preprocess_data
from .initialization import initialize_components
from .merging import merge_components
from .spatial import update_spatial_components
from .temporal import update_temporal_components
from .map_reduce import run_CNMF_patches
=======
from caiman.source_extraction.cnmf.utilities import  CNMFSetParms, order_components
from caiman.source_extraction.cnmf.pre_processing import preprocess_data
from caiman.source_extraction.cnmf.initialization import initialize_components
from caiman.source_extraction.cnmf.merging import merge_components
from caiman.source_extraction.cnmf.spatial import update_spatial_components
from caiman.source_extraction.cnmf.temporal import update_temporal_components
from caiman.source_extraction.cnmf.map_reduce import run_CNMF_patches
>>>>>>> aae126cd


class CNMF(object):
    """
    Source extraction using constrained non-negative matrix factorization.
    """
<<<<<<< HEAD

    def __init__(self, n_processes, k=5, gSig=[4, 4], merge_thresh=0.8, p=2, dview=None, Ain=None, Cin=None, f_in=None, do_merge=True,
                 ssub=2, tsub=2, p_ssub=1, p_tsub=1, method_init='greedy_roi', alpha_snmf=None,
                 rf=None, stride=None, memory_fact=1, gnb=1,
                 N_samples_fitness=5, robust_std=False, fitness_threshold=-10, corr_threshold=0, only_init_patch=False, method_deconvolution='oasis', n_pixels_per_process=4000, block_size=20000, check_nan=True, skip_refinement=False):
=======
    def __init__(self, n_processes, k=5, gSig=[4,4], merge_thresh=0.8 , p=2, dview=None, Ain=None, Cin=None, f_in=None,do_merge=True,\
                                        ssub=2, tsub=2,p_ssub=1, p_tsub=1, method_init= 'greedy_roi',alpha_snmf=None,\
                                        rf=None,stride=None, memory_fact=1, gnb = 1, only_init_patch=False,\
                                        method_deconvolution = 'oasis', n_pixels_per_process = 4000, block_size = 20000, check_nan = True, skip_refinement = False):
>>>>>>> aae126cd
        """ 
        Constructor of the CNMF method

        Parameters:
        -----------


        n_processes: int
           number of processed used (if in parallel this controls memory usage)

        k: int
           number of neurons expected per FOV (or per patch if patches_pars is  None)

        gSig: tuple
            expected half size of neurons

        merge_thresh: float
            merging threshold, max correlation allowed

        dview: Direct View object
            for parallelization pruposes when using ipyparallel

        p: int
            order of the autoregressive process used to estimate deconvolution

        Ain: ndarray
            if know, it is the initial estimate of spatial filters

        ssub: int
            downsampleing factor in space

        tsub: int 
             downsampling factor in time

        p_ssub: int
            downsampling factor in space for patches 

        method_init: str
           can be greedy_roi or sparse_nmf

        alpha_snmf: float
            weight of the sparsity regularization

        p_tsub: int 
             downsampling factor in time for patches     

        rf: int
            half-size of the patches in pixels. rf=25, patches are 50x50

        gnb: int
            number of global background components

        stride: int
            amount of overlap between the patches in pixels

        memory_fact: float
            unitless number accounting how much memory should be used. You will need to try different values to see which one would work the default is OK for a 16 GB system

        N_samples_fitness: int 
            number of samples over which exceptional events are computed (See utilities.evaluate_components) 


        

        Returns:
        --------
        self
        """
<<<<<<< HEAD
        self.k = k  # number of neurons expected per FOV (or per patch if patches_pars is not None
        self.gSig = gSig  # expected half size of neurons
        self.merge_thresh = merge_thresh  # merging threshold, max correlation allowed
        self.p = p  # order of the autoregressive system
        self.dview = dview
        self.Ain = Ain
        self.Cin = Cin
        self.f_in = f_in

        self.ssub = ssub
        self.tsub = tsub
        self.p_ssub = p_ssub
        self.p_tsub = p_tsub
        self.method_init = method_init
        self.n_processes = n_processes
        self.rf = rf  # half-size of the patches in pixels. rf=25, patches are 50x50
        self.stride = stride  # amount of overlap between the patches in pixels
        self.memory_fact = memory_fact  # unitless number accounting how much memory should be used. You will need to try different values to see which one would work the default is OK for a 16 GB system
        self.gnb = gnb
        self.N_samples_fitness = N_samples_fitness
        self.robust_std = robust_std
        self.fitness_threshold = fitness_threshold
        self.corr_threshold = corr_threshold
        self.do_merge = do_merge
        self.alpha_snmf = alpha_snmf
        self.only_init = only_init_patch
        self.method_deconvolution = method_deconvolution
=======
        self.k = k #number of neurons expected per FOV (or per patch if patches_pars is not None
        self.gSig=gSig # expected half size of neurons
        self.merge_thresh=merge_thresh # merging threshold, max correlation allowed
        self.p=p #order of the autoregressive system
        self.dview=dview
        self.Ain=Ain
        self.Cin=Cin
        self.f_in=f_in

        self.ssub=ssub
        self.tsub=tsub
        self.p_ssub=p_ssub
        self.p_tsub=p_tsub
        self.method_init= method_init
        self.n_processes=n_processes
        self.rf=rf # half-size of the patches in pixels. rf=25, patches are 50x50
        self.stride=stride #amount of overlap between the patches in pixels   
        self.memory_fact = memory_fact  #unitless number accounting how much memory should be used. You will need to try different values to see which one would work the default is OK for a 16 GB system
        self.gnb = gnb                        
        self.do_merge=do_merge
        self.alpha_snmf=alpha_snmf
        self.only_init=only_init_patch
        self.method_deconvolution=method_deconvolution
>>>>>>> aae126cd
        self.n_pixels_per_process = n_pixels_per_process
        self.block_size = block_size
        self.check_nan = check_nan
        self.skip_refinement = skip_refinement

        self.A = None
        self.C = None
        self.S = None
        self.b = None
        self.f = None

    def fit(self, images):
        """
        This method uses the cnmf algorithm to find sources in data.

        Parameters
        ----------
        images : mapped np.ndarray of shape (t,x,y[,z]) containing the images that vary over time.

        Returns
        --------
        self

        """

        T = images.shape[0]
        dims = images.shape[1:]
        Yr = images.reshape([T, np.prod(dims)], order='F').T
        Y = np.transpose(images, list(range(1, len(dims) + 1)) + [0])
        print((T,) + dims)

        options = CNMFSetParms(Y, self.n_processes, p=self.p, gSig=self.gSig, K=self.k, ssub=self.ssub, tsub=self.tsub,
                               p_ssub=self.p_ssub, p_tsub=self.p_tsub, method_init=self.method_init,
                               n_pixels_per_process=self.n_pixels_per_process, block_size=self.block_size, check_nan=self.check_nan)

        self.options = options

        if self.rf is None:  # no patches
            print('preprocessing ...')
            Yr, sn, g, psx = preprocess_data(Yr, dview=self.dview, **options['preprocess_params'])

            if self.Ain is None:
                print('initializing ...')
                if self.alpha_snmf is not None:
                    options['init_params']['alpha_snmf'] = self.alpha_snmf

                self.Ain, self.Cin, self.b_in, self.f_in, center = initialize_components(
                    Y, normalize=True, **options['init_params'])
            print('update spatial ...')

            if self.Ain.dtype == bool:
                A, b, Cin, fin = update_spatial_components(
                    Yr, self.Cin, self.f_in, self.Ain, sn=sn, dview=self.dview, **options['spatial_params'])
                self.f_in = fin
            else:
                A, b, Cin = update_spatial_components(
                    Yr, self.Cin, self.f_in, self.Ain, sn=sn, dview=self.dview, **options['spatial_params'])

            print('update temporal ...')
            if not self.skip_refinement:
                # set this to zero for fast updating without deconvolution
                options['temporal_params']['p'] = 0
            else:
                options['temporal_params']['p'] = self.p

            options['temporal_params']['method'] = self.method_deconvolution

            C, f, S, bl, c1, neurons_sn, g, YrA = update_temporal_components(
                Yr, A, b, Cin, self.f_in, dview=self.dview, **options['temporal_params'])

            if not self.skip_refinement:

                if self.do_merge:
                    print('merge components ...')
                    A, C, nr, merged_ROIs, S, bl, c1, sn1, g1 = merge_components(Yr, A, b, C, f, S, sn, options['temporal_params'], options[
                                                                                 'spatial_params'], dview=self.dview, bl=bl, c1=c1, sn=neurons_sn, g=g, thr=self.merge_thresh, mx=50, fast_merge=True)

                print((A.shape))

                print('update spatial ...')

                A, b, C = update_spatial_components(
                    Yr, C, f, A, sn=sn, dview=self.dview, **options['spatial_params'])

                # set it back to original value to perform full deconvolution
                options['temporal_params']['p'] = self.p
                print('update temporal ...')
                C, f, S, bl, c1, neurons_sn, g1, YrA = update_temporal_components(
                    Yr, A, b, C, f, dview=self.dview, bl=None, c1=None, sn=None, g=None, **options['temporal_params'])

            else:

                A, b, C = A, b, Cin
                C, f, S, bl, c1, neurons_sn, g1, YrA = C, f, S, bl, c1, neurons_sn, g, YrA

        else:  # use patches

            if self.stride is None:
                self.stride = np.int(self.rf * 2 * .1)
                print(('**** Setting the stride to 10% of 2*rf automatically:' + str(self.stride)))

            if type(images) is np.ndarray:
                raise Exception(
                    'You need to provide a memory mapped file as input if you use patches!!')

            if self.only_init:
                options['patch_params']['only_init'] = True

            if self.alpha_snmf is not None:
                options['init_params']['alpha_snmf'] = self.alpha_snmf

            A, C, YrA, b, f, sn, optional_outputs = run_CNMF_patches(images.filename, (d1, d2, T), options, rf=self.rf, stride=self.stride,
                                                                     dview=self.dview, memory_fact=self.memory_fact, gnb=self.gnb)

            options = CNMFSetParms(Y, self.n_processes, p=self.p, gSig=self.gSig, K=A.shape[
                                   -1], thr=self.merge_thresh, n_pixels_per_process=self.n_pixels_per_process, block_size=self.block_size, check_nan=self.check_nan)

#            pix_proc=np.minimum(np.int((d1*d2)/self.n_processes/(old_div(T,2000.))),np.int(old_div((d1*d2),self.n_processes))) # regulates the amount of memory used
#            options['spatial_params']['n_pixels_per_process']=pix_proc
#            options['temporal_params']['n_pixels_per_process']=pix_proc
            options['temporal_params']['method'] = self.method_deconvolution

            print("merging")
            merged_ROIs = [0]
            while len(merged_ROIs) > 0:
                A, C, nr, merged_ROIs, S, bl, c1, sn_n, g = merge_components(Yr, A, [], np.array(C), [], np.array(
                    C), [], options['temporal_params'], options['spatial_params'], dview=self.dview, thr=self.merge_thresh, mx=np.Inf)

<<<<<<< HEAD
            print("update temporal")
            C, f, S, bl, c1, neurons_sn, g2, YrA = update_temporal_components(
                Yr, A, b, C, f, dview=self.dview, bl=None, c1=None, sn=None, g=None, **options['temporal_params'])
=======
            print("update temporal") 
            C,f,S,bl,c1,neurons_sn,g1,YrA = update_temporal_components(Yr,A,b,C,f,dview=self.dview,bl=None,c1=None,sn=None,g=None,**options['temporal_params'])
>>>>>>> aae126cd

#           idx_components, fitness, erfc ,r_values, num_significant_samples = evaluate_components(Y,C+YrA,A,N=self.N_samples_fitness,robust_std=self.robust_std,thresh_finess=self.fitness_threshold)
#           sure_in_idx= idx_components[np.logical_and(np.array(num_significant_samples)>0 ,np.array(r_values)>=self.corr_threshold)]
#
#           print ('Keeping ' + str(len(sure_in_idx)) + ' components out of ' + str(len(idx_components)))
#
#
#           A=A[:,sure_in_idx]
#           C=C[sure_in_idx,:]
#           YrA=YrA[sure_in_idx]

<<<<<<< HEAD
        self.A = A
=======
        self.bl = bl
        self.c1 = c1
        self.neurons_sn = neurons_sn
        self.g = g1
        self.A = A 
>>>>>>> aae126cd
        self.C = C
        self.b = b
        self.f = f
        self.YrA = YrA
        self.sn = sn
<<<<<<< HEAD
=======

>>>>>>> aae126cd

        return self<|MERGE_RESOLUTION|>--- conflicted
+++ resolved
@@ -17,15 +17,6 @@
 import numpy as np
 from caiman.summary_images import local_correlations
 from caiman.components_evaluation import evaluate_components
-<<<<<<< HEAD
-from .utilities import CNMFSetParms, order_components
-from .pre_processing import preprocess_data
-from .initialization import initialize_components
-from .merging import merge_components
-from .spatial import update_spatial_components
-from .temporal import update_temporal_components
-from .map_reduce import run_CNMF_patches
-=======
 from caiman.source_extraction.cnmf.utilities import  CNMFSetParms, order_components
 from caiman.source_extraction.cnmf.pre_processing import preprocess_data
 from caiman.source_extraction.cnmf.initialization import initialize_components
@@ -33,25 +24,18 @@
 from caiman.source_extraction.cnmf.spatial import update_spatial_components
 from caiman.source_extraction.cnmf.temporal import update_temporal_components
 from caiman.source_extraction.cnmf.map_reduce import run_CNMF_patches
->>>>>>> aae126cd
+
 
 
 class CNMF(object):
     """
     Source extraction using constrained non-negative matrix factorization.
     """
-<<<<<<< HEAD
-
-    def __init__(self, n_processes, k=5, gSig=[4, 4], merge_thresh=0.8, p=2, dview=None, Ain=None, Cin=None, f_in=None, do_merge=True,
-                 ssub=2, tsub=2, p_ssub=1, p_tsub=1, method_init='greedy_roi', alpha_snmf=None,
-                 rf=None, stride=None, memory_fact=1, gnb=1,
-                 N_samples_fitness=5, robust_std=False, fitness_threshold=-10, corr_threshold=0, only_init_patch=False, method_deconvolution='oasis', n_pixels_per_process=4000, block_size=20000, check_nan=True, skip_refinement=False):
-=======
+
     def __init__(self, n_processes, k=5, gSig=[4,4], merge_thresh=0.8 , p=2, dview=None, Ain=None, Cin=None, f_in=None,do_merge=True,\
                                         ssub=2, tsub=2,p_ssub=1, p_tsub=1, method_init= 'greedy_roi',alpha_snmf=None,\
                                         rf=None,stride=None, memory_fact=1, gnb = 1, only_init_patch=False,\
                                         method_deconvolution = 'oasis', n_pixels_per_process = 4000, block_size = 20000, check_nan = True, skip_refinement = False):
->>>>>>> aae126cd
         """ 
         Constructor of the CNMF method
 
@@ -120,35 +104,7 @@
         --------
         self
         """
-<<<<<<< HEAD
-        self.k = k  # number of neurons expected per FOV (or per patch if patches_pars is not None
-        self.gSig = gSig  # expected half size of neurons
-        self.merge_thresh = merge_thresh  # merging threshold, max correlation allowed
-        self.p = p  # order of the autoregressive system
-        self.dview = dview
-        self.Ain = Ain
-        self.Cin = Cin
-        self.f_in = f_in
-
-        self.ssub = ssub
-        self.tsub = tsub
-        self.p_ssub = p_ssub
-        self.p_tsub = p_tsub
-        self.method_init = method_init
-        self.n_processes = n_processes
-        self.rf = rf  # half-size of the patches in pixels. rf=25, patches are 50x50
-        self.stride = stride  # amount of overlap between the patches in pixels
-        self.memory_fact = memory_fact  # unitless number accounting how much memory should be used. You will need to try different values to see which one would work the default is OK for a 16 GB system
-        self.gnb = gnb
-        self.N_samples_fitness = N_samples_fitness
-        self.robust_std = robust_std
-        self.fitness_threshold = fitness_threshold
-        self.corr_threshold = corr_threshold
-        self.do_merge = do_merge
-        self.alpha_snmf = alpha_snmf
-        self.only_init = only_init_patch
-        self.method_deconvolution = method_deconvolution
-=======
+
         self.k = k #number of neurons expected per FOV (or per patch if patches_pars is not None
         self.gSig=gSig # expected half size of neurons
         self.merge_thresh=merge_thresh # merging threshold, max correlation allowed
@@ -172,7 +128,6 @@
         self.alpha_snmf=alpha_snmf
         self.only_init=only_init_patch
         self.method_deconvolution=method_deconvolution
->>>>>>> aae126cd
         self.n_pixels_per_process = n_pixels_per_process
         self.block_size = block_size
         self.check_nan = check_nan
@@ -301,14 +256,10 @@
                 A, C, nr, merged_ROIs, S, bl, c1, sn_n, g = merge_components(Yr, A, [], np.array(C), [], np.array(
                     C), [], options['temporal_params'], options['spatial_params'], dview=self.dview, thr=self.merge_thresh, mx=np.Inf)
 
-<<<<<<< HEAD
             print("update temporal")
             C, f, S, bl, c1, neurons_sn, g2, YrA = update_temporal_components(
                 Yr, A, b, C, f, dview=self.dview, bl=None, c1=None, sn=None, g=None, **options['temporal_params'])
-=======
-            print("update temporal") 
-            C,f,S,bl,c1,neurons_sn,g1,YrA = update_temporal_components(Yr,A,b,C,f,dview=self.dview,bl=None,c1=None,sn=None,g=None,**options['temporal_params'])
->>>>>>> aae126cd
+
 
 #           idx_components, fitness, erfc ,r_values, num_significant_samples = evaluate_components(Y,C+YrA,A,N=self.N_samples_fitness,robust_std=self.robust_std,thresh_finess=self.fitness_threshold)
 #           sure_in_idx= idx_components[np.logical_and(np.array(num_significant_samples)>0 ,np.array(r_values)>=self.corr_threshold)]
@@ -320,23 +271,18 @@
 #           C=C[sure_in_idx,:]
 #           YrA=YrA[sure_in_idx]
 
-<<<<<<< HEAD
-        self.A = A
-=======
+
         self.bl = bl
         self.c1 = c1
         self.neurons_sn = neurons_sn
         self.g = g1
         self.A = A 
->>>>>>> aae126cd
         self.C = C
         self.b = b
         self.f = f
+        self.S = S
         self.YrA = YrA
         self.sn = sn
-<<<<<<< HEAD
-=======
-
->>>>>>> aae126cd
+
 
         return self