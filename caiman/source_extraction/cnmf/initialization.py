--- conflicted
+++ resolved
@@ -30,14 +30,29 @@
 from caiman.source_extraction.cnmf.deconvolution import deconvolve_ca
 from caiman.source_extraction.cnmf.pre_processing import get_noise_fft
 from caiman.source_extraction.cnmf.spatial import circular_constraint
-<<<<<<< HEAD
-=======
-from caiman.utils.utils import downscale, resize
->>>>>>> cec3fcdf
 import cv2
 import sys
 import matplotlib.pyplot as plt
 import matplotlib.animation as animation
+#%%
+#def resize(Y, size, interpolation=cv2.INTER_LINEAR):
+#    """faster and 3D compatible version of skimage.transform.resize"""
+#    if Y.ndim == 2:
+#        return cv2.resize(Y, tuple(size[::-1]), interpolation=interpolation)
+#    elif Y.ndim == 3:
+#        if np.isfortran(Y):
+#            return (cv2.resize(np.array(
+#                [cv2.resize(y, size[:2], interpolation=interpolation) for y in Y.T]).T
+#                .reshape((-1, Y.shape[-1]), order='F'),
+#                (size[-1], np.prod(size[:2])), interpolation=interpolation).reshape(size, order='F'))
+#        else:
+#            return np.array([cv2.resize(y, size[:0:-1], interpolation=interpolation) for y in
+#                             cv2.resize(Y.reshape((len(Y), -1), order='F'),
+#                                        (np.prod(Y.shape[1:]), size[0]), interpolation=interpolation)
+#                             .reshape((size[0],) + Y.shape[1:], order='F')])
+#    else:  # TODO deal with ndim=4
+#        raise NotImplementedError
+
 #%%
 def resize(vect, newsize, interpolation=cv2.INTER_LINEAR, order=None, opencv=True):
     if opencv:
@@ -52,8 +67,7 @@
                 newvect.append(cv2.resize(frame,(newsize[1],newsize[0]),interpolation=interpolation))
                 
             newvect=np.dstack(newvect)
-            
-            
+                        
             h1,w1,t1 = newvect.shape
             
             if (h1,w1) != newsize[:-1]:
@@ -71,1417 +85,6 @@
             return resize_sk(vect, newsize, order = order, mode = 'reflect')        
         
     return newvect
-            
-#%%
-try:
-    profile
-except:
-    def profile(a): return a
-
-if sys.version_info >= (3, 0):
-    def xrange(*args, **kwargs):
-        return iter(range(*args, **kwargs))
-
-
-def initialize_components(Y, K=30, gSig=[5, 5], gSiz=None, ssub=1, tsub=1, nIter=5, maxIter=5, nb=1,
-                          kernel=None, use_hals=True, normalize_init=True, img=None, method='greedy_roi',
-                          max_iter_snmf=500, alpha_snmf=10e2, sigma_smooth_snmf=(.5, .5, .5),
-                          perc_baseline_snmf=20, options_local_NMF=None, rolling_sum=False,
-                          rolling_length=100, sn=None, options_total=None,
-                          min_corr=0.8, min_pnr=10, deconvolve_options_init=None,
-                          ring_size_factor=1.5, center_psf=True):
-    """
-    Initalize components
-
-    This method uses a greedy approach followed by hierarchical alternative least squares (HALS) NMF.
-    Optional use of spatio-temporal downsampling to boost speed.
-
-    Parameters:
-    ----------
-    Y: np.ndarray
-        d1 x d2 [x d3] x T movie, raw data.
-
-    K: [optional] int
-        number of neurons to extract (default value: 30). Maximal number for method 'corr_pnr'.
-
-    tau: [optional] list,tuple
-        standard deviation of neuron size along x and y [and z] (default value: (5,5).
-
-    gSiz: [optional] list,tuple
-        size of kernel (default 2*tau + 1).
-
-    nIter: [optional] int
-        number of iterations for shape tuning (default 5).
-
-    maxIter: [optional] int
-        number of iterations for HALS algorithm (default 5).
-
-    ssub: [optional] int
-        spatial downsampling factor recommended for large datasets (default 1, no downsampling).
-
-    tsub: [optional] int
-        temporal downsampling factor recommended for long datasets (default 1, no downsampling).
-
-    kernel: [optional] np.ndarray
-        User specified kernel for greedyROI
-        (default None, greedy ROI searches for Gaussian shaped neurons)
-
-    use_hals: [optional] bool
-        Whether to refine components with the hals method
-
-    normalize_init: [optional] bool
-        Whether to normalize_init data before running the initialization
-
-    img: optional [np 2d array]
-        Image with which to normalize. If not present use the mean + offset
-
-    method: str
-        Initialization method 'greedy_roi' or 'sparse_nmf'
-
-    max_iter_snmf: int
-        Maximum number of sparse NMF iterations
-
-    alpha_snmf: scalar
-        Sparsity penalty
-
-    rolling_sum: boolean
-        Detect new components based on a rolling sum of pixel activity (default: True)
-
-    rolling_length: int
-        Length of rolling window (default: 100)
-
-    center_psf: Boolean
-        True indicates centering the filtering kernel for background
-        removal. This is useful for data with large background
-        fluctuations.
-
-    min_corr: float
-        minimum local correlation coefficients for selecting a seed pixel.
-
-    min_pnr: float
-        minimum peak-to-noise ratio for selecting a seed pixel.
-
-    deconvolve_options: dict
-        all options for deconvolving temporal traces, in general just pass options['temporal_params']
-
-    ring_size_factor: float
-        it's the ratio between the ring radius and neuron diameters.
-
-    nb: integer
-        number of background components for approximating the background using NMF model
-
-    sn: ndarray
-        per pixel noise
-
-    options_total: dict
-        the option dictionary
-
-    Returns:
-    --------
-
-    Ain: np.ndarray
-        (d1*d2[*d3]) x K , spatial filter of each neuron.
-
-    Cin: np.ndarray
-        T x K , calcium activity of each neuron.
-
-    center: np.ndarray
-        K x 2 [or 3] , inferred center of each neuron.
-
-    bin: np.ndarray
-        (d1*d2[*d3]) x nb, initialization of spatial background.
-
-    fin: np.ndarray
-        nb x T matrix, initalization of temporal background
-
-    Raise:
-    ------
-        Exception("Unsupported method")
-
-        Exception('You need to define arguments for local NMF')
-
-    """
-    if method == 'local_nmf':
-        tsub_lnmf = tsub
-        ssub_lnmf = ssub
-        tsub = 1
-        ssub = 1
-
-    if gSiz is None:
-        gSiz = 2 * np.asarray(gSig) + 1
-
-    d, T = np.shape(Y)[:-1], np.shape(Y)[-1]
-    # rescale according to downsampling factor
-    gSig = np.round(np.asarray(gSig) / ssub).astype(np.int)
-    gSiz = np.round(np.asarray(gSiz) / ssub).astype(np.int)
-
-    if normalize_init is True:
-        print('Noise Normalization')
-        if img is None:
-            img = np.mean(Y, axis=-1)
-            img += np.median(img)
-
-        Y = old_div(Y, np.reshape(img, d + (-1,), order='F'))
-        alpha_snmf /= np.mean(img)
-    else:
-        Y = np.array(Y)
-
-    # spatial downsampling
-    
-
-    if ssub != 1 or tsub != 1:
-        
-        if  method == 'corr_pnr':
-            print("Spatial Downsampling 1-photon")
-            Y_ds = downscale(Y, tuple([ssub] * len(d) + [tsub]), opencv = False) # this icrements the performance against ground truth and solves border problems       
-        else:
-            print("Spatial Downsampling 2-photon")            
-            Y_ds = downscale(Y, tuple([ssub] * len(d) + [tsub]), opencv = True) # this icrements the performance against ground truth and solves border problems       
-#            mean_val = np.mean(Y)
-#            Y_ds = downscale_local_mean(Y, tuple([ssub] * len(d) + [tsub]), cval=mean_val) # this gives better results against ground truth for 2-photon datasets
-    else:
-        Y_ds = Y
-
-    print('Roi Extraction...')
-    if method == 'greedy_roi':
-        Ain, Cin, _, b_in, f_in = greedyROI(
-            Y_ds, nr=K, gSig=gSig, gSiz=gSiz, nIter=nIter, kernel=kernel, nb=nb,
-            rolling_sum=rolling_sum, rolling_length=rolling_length)
-
-        if use_hals:
-            print('(Hals) Refining Components...')
-            Ain, Cin, b_in, f_in = hals(Y_ds, Ain, Cin, b_in, f_in, maxIter=maxIter)
-    elif method == 'corr_pnr':
-        Ain, Cin, _, b_in, f_in = greedyROI_corr(
-            Y, Y_ds, max_number=K, gSiz=gSiz[0], gSig=gSig[0], min_corr=min_corr, min_pnr=min_pnr,
-            deconvolve_options=deconvolve_options_init, ring_size_factor=ring_size_factor,
-            center_psf=center_psf, options=options_total, sn=sn, nb=nb, ssub=ssub)
-
-    elif method == 'sparse_nmf':
-        Ain, Cin, _, b_in, f_in = sparseNMF(
-            Y_ds, nr=K, nb=nb, max_iter_snmf=max_iter_snmf, alpha=alpha_snmf,
-            sigma_smooth=sigma_smooth_snmf, remove_baseline=True, perc_baseline=perc_baseline_snmf)
-
-    elif method == 'pca_ica':
-        Ain, Cin, _, b_in, f_in = ICA_PCA(
-            Y_ds, nr=K, sigma_smooth=sigma_smooth_snmf, truncate=2, fun='logcosh', tol=1e-10,
-            max_iter=max_iter_snmf, remove_baseline=True, perc_baseline=perc_baseline_snmf, nb=nb)
-
-    elif method == 'local_nmf':
-        # todo check this unresolved reference
-        from SourceExtraction.CNMF4Dendrites import CNMF4Dendrites
-        from SourceExtraction.AuxilaryFunctions import GetCentersData
-        # Get initialization for components center
-        print(Y_ds.transpose([2, 0, 1]).shape)
-        if options_local_NMF is None:
-            raise Exception('You need to define arguments for local NMF')
-        else:
-            NumCent = options_local_NMF.pop('NumCent', None)
-            # Max number of centers to import from Group Lasso intialization - if 0,
-            # we don't run group lasso
-            cent = GetCentersData(Y_ds.transpose([2, 0, 1]), NumCent)
-            sig = Y_ds.shape[:-1]
-            # estimate size of neuron - bounding box is 3 times this size. If larger
-            # then data, we have no bounding box.
-            cnmf_obj = CNMF4Dendrites(sig=sig, verbose=True, adaptBias=True, **options_local_NMF)
-
-        # Define CNMF parameters
-        _, _, _ = cnmf_obj.fit(np.array(Y_ds.transpose([2, 0, 1]), dtype=np.float), cent)
-
-        Ain = cnmf_obj.A
-        Cin = cnmf_obj.C
-        b_in = cnmf_obj.b
-        f_in = cnmf_obj.f
-
-    else:
-
-        print(method)
-        raise Exception("Unsupported method")
-
-    K = np.shape(Ain)[-1]
-    ds = Y_ds.shape[:-1]
-
-    if Ain.size > 0 and not (method == 'corr_pnr' and ring_size_factor is not None):
-
-        Ain = np.reshape(Ain, ds + (K,), order='F')
-
-        if len(ds) == 2:
-            Ain = resize(Ain, d + (K,), order=1)
-
-        else:  # resize only deals with 2D images, hence apply resize twice
-            Ain = np.reshape([resize(a, d[1:] + (K,), order=1)
-                              for a in Ain], (ds[0], d[1] * d[2], K), order='F')
-            Ain = resize(Ain, (d[0], d[1] * d[2], K), order=1)
-
-        Ain = np.reshape(Ain, (np.prod(d), K), order='F')
-
-    b_in = np.reshape(b_in, ds + (nb,), order='F')
-
-    if len(ds) == 2:
-        b_in = resize(b_in, d + (nb,), order=1)
-    else:
-        b_in = np.reshape([resize(b, d[1:] + (nb,), order=1)
-                           for b in b_in], (ds[0], d[1] * d[2], nb), order='F')
-        b_in = resize(b_in, (d[0], d[1] * d[2], nb), order=1)
-
-    b_in = np.reshape(b_in, (np.prod(d), nb), order='F')
-
-    if Ain.size > 0:
-<<<<<<< HEAD
-        Cin = resize(Cin.astype(float), [K, T], order = 1)
-=======
-        Cin = resize(Cin, (K, T))
->>>>>>> cec3fcdf
-        center = np.asarray([center_of_mass(a.reshape(d, order='F')) for a in Ain.T])
-    else:
-        center = []
-
-<<<<<<< HEAD
-    f_in = resize(np.atleast_2d(f_in), [nb, T], order = 1)
-=======
-    f_in = resize(np.atleast_2d(f_in), (nb, T))
->>>>>>> cec3fcdf
-
-    if normalize_init is True:
-        if Ain.size > 0:
-            Ain = Ain * np.reshape(img, (np.prod(d), -1), order='F')
-
-        b_in = b_in * np.reshape(img, (np.prod(d), -1), order='F')
-
-    return scipy.sparse.csc_matrix(Ain), Cin, b_in, f_in, center
-
-#%%
-
-
-def ICA_PCA(Y_ds, nr, sigma_smooth=(.5, .5, .5), truncate=2, fun='logcosh',
-            max_iter=1000, tol=1e-10, remove_baseline=True, perc_baseline=20, nb=1):
-    """ Initialization using ICA and PCA. DOES NOT WORK WELL WORK IN PROGRESS"
-
-    Parameters:
-    -----------
-
-    Returns:
-    --------
-
-
-    """
-    print("not a function to use in the moment ICA PCA \n")
-    m = scipy.ndimage.gaussian_filter(np.transpose(
-        Y_ds, [2, 0, 1]), sigma=sigma_smooth, mode='nearest', truncate=truncate)
-    if remove_baseline:
-        bl = np.percentile(m, perc_baseline, axis=0)
-        m1 = np.maximum(0, m - bl)
-    else:
-        bl = 0
-        m1 = m
-    pca_comp = nr
-
-    T, d1, d2 = np.shape(m1)
-    d = d1 * d2
-    yr = np.reshape(m1, [T, d], order='F')
-
-    [U, S, V] = scipy.sparse.linalg.svds(yr, pca_comp)
-    S = np.diag(S)
-    whiteningMatrix = np.dot(scipy.linalg.inv(S), U.T)
-    whitesig = np.dot(whiteningMatrix, yr)
-    f_ica = FastICA(whiten=False, fun=fun, max_iter=max_iter, tol=tol)
-    S_ = f_ica.fit_transform(whitesig.T)
-    A_in = f_ica.mixing_
-    A_in = np.dot(A_in, whitesig)
-
-    masks = np.reshape(A_in.T, (d1, d2, pca_comp), order='F').transpose([2, 0, 1])
-
-    masks = np.array(caiman.base.rois.extractROIsFromPCAICA(masks)[0])
-
-    if masks.size > 0:
-        C_in = caiman.base.movies.movie(m1).extract_traces_from_masks(np.array(masks)).T
-        A_in = np.reshape(masks, [-1, d1 * d2], order='F').T
-
-    else:
-
-        A_in = np.zeros([d1 * d2, pca_comp])
-        C_in = np.zeros([pca_comp, T])
-
-    m1 = yr.T - A_in.dot(C_in) + np.maximum(0, bl.flatten())[:, np.newaxis]
-
-    model = NMF(n_components=nb, init='random', random_state=0)
-
-    b_in = model.fit_transform(np.maximum(m1, 0))
-    f_in = model.components_.squeeze()
-
-    center = caiman.base.rois.com(A_in, d1, d2)
-
-    return A_in, C_in, center, b_in, f_in
-#%%
-
-
-def sparseNMF(Y_ds, nr, max_iter_snmf=500, alpha=10e2, sigma_smooth=(.5, .5, .5),
-              remove_baseline=True, perc_baseline=20, nb=1, truncate=2):
-    """
-    Initilaization using sparse NMF
-
-    Parameters:
-    -----------
-
-    max_iter_snm: int
-        number of iterations
-
-    alpha_snmf:
-        sparsity regularizer
-
-    sigma_smooth_snmf:
-        smoothing along z,x, and y (.5,.5,.5)
-
-    perc_baseline_snmf:
-        percentile to remove frmo movie before NMF
-
-    nb: int
-        Number of background components
-
-    Returns:
-    -------
-
-    A: np.array
-        2d array of size (# of pixels) x nr with the spatial components. Each column is
-        ordered columnwise (matlab format, order='F')
-
-    C: np.array
-        2d array of size nr X T with the temporal components
-
-    center: np.array
-        2d array of size nr x 2 [ or 3] with the components centroids
-    """
-    m = scipy.ndimage.gaussian_filter(np.transpose(
-        Y_ds, [2, 0, 1]), sigma=sigma_smooth, mode='nearest', truncate=truncate)
-    if remove_baseline:
-        bl = np.percentile(m, perc_baseline, axis=0)
-        m1 = np.maximum(0, m - bl)
-    else:
-        bl = 0
-        m1 = m
-
-    mdl = NMF(n_components=nr, verbose=False, init='nndsvd', tol=1e-10,
-              max_iter=max_iter_snmf, shuffle=True, alpha=alpha, l1_ratio=1)
-    T, d1, d2 = np.shape(m1)
-    d = d1 * d2
-    yr = np.reshape(m1, [T, d], order='F')
-    C = mdl.fit_transform(yr).T
-    A = mdl.components_.T
-    ind_good = np.where(np.logical_and((np.sum(A, 0) * np.std(C, axis=1)) > 0,
-                                       np.sum(A > np.mean(A), axis=0) < old_div(d, 3)))[0]
-
-    ind_bad = np.where(np.logical_or((np.sum(A, 0) * np.std(C, axis=1)) == 0,
-                                     np.sum(A > np.mean(A), axis=0) > old_div(d, 3)))[0]
-    A_in = np.zeros_like(A)
-
-    C_in = np.zeros_like(C)
-    A_in[:, ind_good] = A[:, ind_good]
-    C_in[ind_good, :] = C[ind_good, :]
-    A_in = A_in * (A_in > (.1 * np.max(A_in, axis=0))[np.newaxis, :])
-    A_in[:3, ind_bad] = .0001
-    C_in[ind_bad, :3] = .0001
-
-    m1 = yr.T - A_in.dot(C_in) + np.maximum(0, bl.flatten())[:, np.newaxis]
-    model = NMF(n_components=nb, init='random', random_state=0, max_iter=max_iter_snmf)
-    b_in = model.fit_transform(np.maximum(m1, 0))
-    f_in = model.components_.squeeze()
-    center = caiman.base.rois.com(A_in, d1, d2)
-
-    return A_in, C_in, center, b_in, f_in
-
-#%%
-
-
-def greedyROI(Y, nr=30, gSig=[5, 5], gSiz=[11, 11], nIter=5, kernel=None, nb=1,
-              rolling_sum=False, rolling_length=100):
-    """
-    Greedy initialization of spatial and temporal components using spatial Gaussian filtering
-
-    Parameters:
-    --------
-
-    Y: np.array
-        3d or 4d array of fluorescence data with time appearing in the last axis.
-
-    nr: int
-        number of components to be found
-
-    gSig: scalar or list of integers
-        standard deviation of Gaussian kernel along each axis
-
-    gSiz: scalar or list of integers
-        size of spatial component
-
-    nIter: int
-        number of iterations when refining estimates
-
-    kernel: np.ndarray
-        User specified kernel to be used, if present, instead of Gaussian (default None)
-
-    nb: int
-        Number of background components
-
-    rolling_max: boolean
-        Detect new components based on a rolling sum of pixel activity (default: True)
-
-    rolling_length: int
-        Length of rolling window (default: 100)
-
-    Returns:
-    -------
-
-    A: np.array
-        2d array of size (# of pixels) x nr with the spatial components. Each column is
-        ordered columnwise (matlab format, order='F')
-
-    C: np.array
-        2d array of size nr X T with the temporal components
-
-    center: np.array
-        2d array of size nr x 2 [ or 3] with the components centroids
-
-    Author: Eftychios A. Pnevmatikakis and Andrea Giovannucci based on a matlab implementation by Yuanjun Gao
-            Simons Foundation, 2015
-
-    See Also:
-    -------
-    http://www.cell.com/neuron/pdf/S0896-6273(15)01084-3.pdf
-
-
-    """
-    print("Greedy initialization of spatial and temporal components using spatial Gaussian filtering")
-    d = np.shape(Y)
-    med = np.median(Y, axis=-1)
-    Y = Y - med[..., np.newaxis]
-    gHalf = np.array(gSiz) // 2
-    gSiz = 2 * gHalf + 1
-    # we initialize every values to zero
-    A = np.zeros((np.prod(d[0:-1]), nr), dtype=np.float32)
-    C = np.zeros((nr, d[-1]), dtype=np.float32)
-    center = np.zeros((nr, Y.ndim - 1))
-
-    rho = imblur(Y, sig=gSig, siz=gSiz, nDimBlur=Y.ndim - 1, kernel=kernel)
-    if rolling_sum:
-        print('USING ROLLING SUM FOR INITIALIZATION....')
-        rolling_filter = np.ones((rolling_length), dtype=np.float32) / rolling_length
-        rho_s = scipy.signal.lfilter(rolling_filter, 1., rho**2)
-        v = np.amax(rho_s, axis=-1)
-    else:
-        print('USING TOTAL SUM FOR INITIALIZATION....')
-        v = np.sum(rho**2, axis=-1)
-
-    for k in range(nr):
-        # we take the highest value of the blurred total image and we define it as
-        # the center of the neuron
-        ind = np.argmax(v)
-        ij = np.unravel_index(ind, d[0:-1])
-        for c, i in enumerate(ij):
-            center[k, c] = i
-
-        # we define a squared size around it
-        ijSig = [[np.maximum(ij[c] - gHalf[c], 0), np.minimum(ij[c] + gHalf[c] + 1, d[c])]
-                 for c in range(len(ij))]
-        # we create an array of it (fl like) and compute the trace like the pixel ij trough time
-        dataTemp = np.array(Y[[slice(*a) for a in ijSig]].copy(), dtype=np.float32)
-        traceTemp = np.array(np.squeeze(rho[ij]), dtype=np.float32)
-
-        coef, score = finetune(dataTemp, traceTemp, nIter=nIter)
-        C[k, :] = np.squeeze(score)
-        dataSig = coef[..., np.newaxis] * score.reshape([1] * (Y.ndim - 1) + [-1])
-        xySig = np.meshgrid(*[np.arange(s[0], s[1]) for s in ijSig], indexing='xy')
-        arr = np.array([np.reshape(s, (1, np.size(s)), order='F').squeeze()
-                        for s in xySig], dtype=np.int)
-        indeces = np.ravel_multi_index(arr, d[0:-1], order='F')
-
-        A[indeces, k] = np.reshape(coef, (1, np.size(coef)), order='C').squeeze()
-        Y[[slice(*a) for a in ijSig]] -= dataSig.copy()
-        if k < nr - 1:
-            Mod = [[np.maximum(ij[c] - 2 * gHalf[c], 0),
-                    np.minimum(ij[c] + 2 * gHalf[c] + 1, d[c])] for c in range(len(ij))]
-            ModLen = [m[1] - m[0] for m in Mod]
-            Lag = [ijSig[c] - Mod[c][0] for c in range(len(ij))]
-            dataTemp = np.zeros(ModLen)
-            dataTemp[[slice(*a) for a in Lag]] = coef
-            dataTemp = imblur(dataTemp[..., np.newaxis], sig=gSig, siz=gSiz, kernel=kernel)
-            temp = dataTemp * score.reshape([1] * (Y.ndim - 1) + [-1])
-            rho[[slice(*a) for a in Mod]] -= temp.copy()
-            if rolling_sum:
-                rho_filt = scipy.signal.lfilter(
-                    rolling_filter, 1., rho[[slice(*a) for a in Mod]]**2)
-                v[[slice(*a) for a in Mod]] = np.amax(rho_filt, axis=-1)
-            else:
-                v[[slice(*a) for a in Mod]] = np.sum(rho[[slice(*a) for a in Mod]]**2, axis=-1)
-
-    res = np.reshape(Y, (np.prod(d[0:-1]), d[-1]), order='F') + med.flatten(order='F')[:, None]
-#    model = NMF(n_components=nb, init='random', random_state=0)
-    model = NMF(n_components=nb, init='nndsvdar')
-    b_in = model.fit_transform(np.maximum(res, 0)).astype(np.float32)
-    f_in = model.components_.squeeze().astype(np.float32)
-
-    return A, C, center, b_in, f_in
-
-#%%
-
-
-def finetune(Y, cin, nIter=5):
-    """compute a initialized version of A and C
-
-    Parameters :
-    -----------
-
-    Y:  D1*d2*T*K patches
-
-    c: array T*K
-        the inital calcium traces
-
-    nIter: int
-        True indicates that time is listed in the last axis of Y (matlab format)
-        and moves it in the front
-
-    Returns :
-    --------
-
-    a: array (d1,D2) the computed A as l2(Y*C)/Y*C
-
-    c: array(T) C as the sum of As on x*y axis
-
-
-    See Also:
-    ---------
-
-            """
-    #\bug
-    #\warning
-    debug_ = False
-    if debug_:
-        import os
-        f = open('_LOG_1_' + str(os.getpid()), 'w+')
-        f.write('Y:' + str(np.mean(Y)) + '\n')
-        f.write('cin:' + str(np.mean(cin)) + '\n')
-        f.close()
-
-    # we compute the multiplication of patches per traces ( non negatively )
-    for _ in range(nIter):
-        a = np.maximum(np.dot(Y, cin), 0)
-        a = old_div(a, np.sqrt(np.sum(a**2)))  # compute the l2/a
-        # c as the variation of thoses patches
-        cin = np.sum(Y * a[..., np.newaxis], tuple(np.arange(Y.ndim - 1)))
-
-    return a, cin
-
-#%%
-
-
-def imblur(Y, sig=5, siz=11, nDimBlur=None, kernel=None, opencv=True):
-    """
-    Spatial filtering with a Gaussian or user defined kernel
-
-    The parameters are specified in GreedyROI
-
-    :param Y: np.ndarray
-         d1 x d2 [x d3] x T movie, raw data.
-
-    :param sig: [optional] list,tuple
-        half size of neurons
-
-    :param siz: [optional] list,tuple
-        size of kernel (default 2*tau + 1).
-
-    :param nDimBlur: [optional]
-        if you want to specify the number of dimension
-
-    :param kernel: [optional]
-        if you want to specify a kernel
-
-    :param opencv: [optional]
-        if you want to process to the blur using open cv method
-
-    :return: the blurred image
-    """
-    # TODO: document (jerem)
-    if kernel is None:
-        if nDimBlur is None:
-            nDimBlur = Y.ndim - 1
-        else:
-            nDimBlur = np.min((Y.ndim, nDimBlur))
-
-        if np.isscalar(sig):
-            sig = sig * np.ones(nDimBlur)
-
-        if np.isscalar(siz):
-            siz = siz * np.ones(nDimBlur)
-
-        X = Y.copy()
-        if opencv and nDimBlur == 2:
-            if X.ndim > 2:
-                # if we are on a video we repeat for each frame
-                for frame in range(X.shape[-1]):
-                    if sys.version_info >= (3, 0):
-                        X[:, :, frame] = cv2.GaussianBlur(X[:, :, frame], tuple(
-                            siz), sig[0], None, sig[1], cv2.BORDER_CONSTANT)
-                    else:
-                        X[:, :, frame] = cv2.GaussianBlur(X[:, :, frame], tuple(siz), sig[
-                                                          0], sig[1], cv2.BORDER_CONSTANT, 0)
-
-            else:
-                if sys.version_info >= (3, 0):
-                    X = cv2.GaussianBlur(X, tuple(siz), sig[0], None, sig[1], cv2.BORDER_CONSTANT)
-                else:
-                    X = cv2.GaussianBlur(X, tuple(siz), sig[0], sig[1], cv2.BORDER_CONSTANT, 0)
-        else:
-            for i in range(nDimBlur):
-                h = np.exp(
-                    old_div(-np.arange(-np.floor(old_div(siz[i], 2)), np.floor(old_div(siz[i], 2)) + 1)**2, (2 * sig[i]**2)))
-                h /= np.sqrt(h.dot(h))
-                shape = [1] * len(Y.shape)
-                shape[i] = -1
-                X = correlate(X, h.reshape(shape), mode='constant')
-
-    else:
-        X = correlate(Y, kernel[..., np.newaxis], mode='constant')
-        # for t in range(np.shape(Y)[-1]):
-        #    X[:,:,t] = correlate(Y[:,:,t],kernel,mode='constant', cval=0.0)
-
-    return X
-
-#%%
-
-
-def hals(Y, A, C, b, f, bSiz=3, maxIter=5):
-    """ Hierarchical alternating least square method for solving NMF problem
-
-    Y = A*C + b*f
-
-    input:
-    ------
-       Y:      d1 X d2 [X d3] X T, raw data.
-        It will be reshaped to (d1*d2[*d3]) X T in this
-       function
-
-       A:      (d1*d2[*d3]) X K, initial value of spatial components
-
-       C:      K X T, initial value of temporal components
-
-       b:      (d1*d2[*d3]) X nb, initial value of background spatial component
-
-       f:      nb X T, initial value of background temporal component
-
-       bSiz:   int or tuple of int
-        blur size. A box kernel (bSiz X bSiz [X bSiz]) (if int) or bSiz (if tuple) will
-        be convolved with each neuron's initial spatial component, then all nonzero
-       pixels will be picked as pixels to be updated, and the rest will be
-       forced to be 0.
-
-       maxIter: maximum iteration of iterating HALS.
-
-    output:
-    -------
-        the updated A, C, b, f
-
-    @Author: Johannes Friedrich, Andrea Giovannucci
-
-    See Also:
-        http://proceedings.mlr.press/v39/kimura14.pdf
-    """
-
-    # smooth the components
-    dims, T = np.shape(Y)[:-1], np.shape(Y)[-1]
-    K = A.shape[1]  # number of neurons
-    nb = b.shape[1]  # number of background components
-    if isinstance(bSiz, (int, float)):
-        bSiz = [bSiz] * len(dims)
-    ind_A = nd.filters.uniform_filter(np.reshape(A, dims + (K,), order='F'), size=bSiz + [0])
-    ind_A = np.reshape(ind_A > 1e-10, (np.prod(dims), K), order='F')
-    ind_A = spr.csc_matrix(ind_A)  # indicator of nonnero pixels
-
-    def HALS4activity(Yr, A, C, iters=2):
-        U = A.T.dot(Yr)
-        V = A.T.dot(A)
-        for _ in range(iters):
-            for m in range(len(U)):  # neurons and background
-                C[m] = np.clip(C[m] + (U[m] - V[m].dot(C)) / V[m, m], 0, np.inf)
-        return C
-
-    def HALS4shape(Yr, A, C, iters=2):
-        U = C.dot(Yr.T)
-        V = C.dot(C.T)
-        for _ in range(iters):
-            for m in range(K):  # neurons
-                ind_pixels = np.squeeze(ind_A[:, m].toarray())
-                A[ind_pixels, m] = np.clip(A[ind_pixels, m] +
-                                           ((U[m, ind_pixels] - V[m].dot(A[ind_pixels].T)) /
-                                            V[m, m]), 0, np.inf)
-            for m in range(nb):  # background
-                A[:, K + m] = np.clip(A[:, K + m] + ((U[K + m] - V[K + m].dot(A.T)) /
-                                                     V[K + m, K + m]), 0, np.inf)
-        return A
-
-    Ab = np.c_[A, b]
-    Cf = np.r_[C, f.reshape(nb, -1)]
-    for _ in range(maxIter):
-        Cf = HALS4activity(np.reshape(Y, (np.prod(dims), T), order='F'), Ab, Cf)
-        Ab = HALS4shape(np.reshape(Y, (np.prod(dims), T), order='F'), Ab, Cf)
-
-    return Ab[:, :-nb], Cf[:-nb], Ab[:, -nb:], Cf[-nb:].reshape(nb, -1)
-
-
-@profile
-def greedyROI_corr(Y, Y_ds, max_number=None, gSiz=None, gSig=None, center_psf=True,
-                   min_corr=None, min_pnr=None, seed_method='auto', deconvolve_options=None,
-                   min_pixel=3, bd=0, thresh_init=2, ring_size_factor=None, nb=1, options=None,
-                   sn=None, save_video=False, video_name='initialization.mp4', ssub=1):
-    """
-    initialize neurons based on pixels' local correlations and peak-to-noise ratios.
-
-    Args:
-
-        *** see init_neurons_corr_pnr for descriptions of following input arguments ***
-        data:
-        max_number:
-        gSiz:
-        gSig:
-        center_psf:
-        min_corr:
-        min_pnr:
-        seed_method:
-        deconvolve_options:
-        min_pixel:
-        bd:
-        thresh_init:
-        swap_dim:
-        save_video:
-        video_name:
-        *** see init_neurons_corr_pnr for descriptions of above input arguments ***
-
-        ring_size_factor: float
-            it's the ratio between the ring radius and neuron diameters.
-        ring_model: Boolean
-            True indicates using ring model to estimate the background
-            components.
-        nb: integer
-            number of background components for approximating the background using NMF model
-
-    Returns:
-
-    """
-    if min_corr is None or min_pnr is None:
-        raise Exception('Either min_corr or min_pnr are None. Both of them must be real numbers.')
-
-    print('One photon initialization..')
-    A, C, _, _, center = init_neurons_corr_pnr(
-        Y_ds, max_number=max_number, gSiz=gSiz, gSig=gSig,
-        center_psf=center_psf, min_corr=min_corr,
-        min_pnr=min_pnr * np.sqrt(np.size(Y) / np.size(Y_ds)),
-        seed_method=seed_method, deconvolve_options=deconvolve_options,
-        min_pixel=min_pixel, bd=bd, thresh_init=thresh_init,
-        swap_dim=True, save_video=save_video, video_name=video_name)
-
-#    import caiman as cm
-#    cn_raw = cm.summary_images.local_correlations_fft(data.transpose([2,0,1]), swap_dim=False)
-#    _ = cm.utils.visualization.plot_contours(A, cn_raw.T, thr=0.9)
-#    plt.ginput()
-#    plt.close()
-
-    dims = Y.shape[:2]
-    T = Y.shape[-1]
-    d1, d2, total_frames = Y_ds.shape
-    tsub = int(round(float(T) / total_frames))
-    B = Y_ds.reshape((-1, total_frames), order='F') - A.dot(C)
-
-    if ring_size_factor is not None:
-        # background according to ringmodel
-        print('Compute Background')
-        W, b0 = compute_W(Y_ds.reshape((-1, total_frames), order='F'),
-                          A, C, (d1, d2), int(np.round(ring_size_factor * gSiz)))
-
-        B = -b0[:, None] - W.dot(B - b0[:, None])  # "-B"
-        B += Y_ds.reshape((-1, total_frames), order='F')  # "Y-B"
-
-        # find more neurons in residual
-        print('Compute Residuals')
-        if max_number is not None:
-            max_number -= A.shape[-1]
-        if max_number is not 0:
-            print('Initialization again')
-            A_R, C_R, _, _, center_R = init_neurons_corr_pnr(
-                (B - A.dot(C)).reshape(Y_ds.shape, order='F'),
-                max_number=max_number, gSiz=gSiz, gSig=gSig,
-                center_psf=center_psf, min_corr=min_corr, min_pnr=min_pnr,
-                seed_method=seed_method, deconvolve_options=deconvolve_options,
-                min_pixel=min_pixel, bd=bd, thresh_init=thresh_init,
-                swap_dim=True, save_video=save_video, video_name=video_name)
-            A = np.concatenate((A, A_R), 1)
-            C = np.concatenate((C, C_R), 0)
-
-        # 1st iteration on decimated data
-        print('Update Temporal')
-        C, A = caiman.source_extraction.cnmf.temporal.update_temporal_components(
-            B, spr.csc_matrix(A),
-            np.zeros((d1 * d2, 0), np.float32), C, np.zeros((0, total_frames), np.float32),
-            dview=None, bl=None, c1=None, sn=None, g=None, **options['temporal_params'])[:2]
-        print('Update Spatial')
-        options['spatial_params']['dims'] = (d1, d2)
-        A, _, C, _ = caiman.source_extraction.cnmf.spatial.update_spatial_components(
-            B, C=C, f=np.zeros((0, total_frames), np.float32), A_in=A,
-            sn=np.sqrt(downscale((sn**2).reshape(dims, order='F'),
-                                 tuple([ssub] * len(dims))).ravel() / tsub) / ssub,
-            b_in=np.zeros((d1 * d2, 0), np.float32),
-            dview=None, **options['spatial_params'])
-        A = A.astype(np.float32)
-
-        print('Compute Background Again')
-        # background according to ringmodel
-        W, b0 = compute_W(Y_ds.reshape((-1, total_frames), order='F'),
-                          A.toarray(), C, (d1, d2), int(np.round(ring_size_factor * gSiz)))
-
-        # 2nd iteration on non-decimated data
-        K = C.shape[0]
-        if T > total_frames:
-            C = np.repeat(C, tsub, 1)[:, :T]
-            Ys = (Y if ssub == 1 else downscale(Y, (ssub, ssub, 1))).reshape((-1, T), order='F')
-            # N.B: upsampling B in space is fine, but upsampling in time doesn't work well,
-            # cause the error in upsampled background can be of similar size as neural signal
-            B = Ys - A.dot(C)
-        else:
-            B = Y_ds.reshape((-1, T), order='F') - A.dot(C)
-        B = -b0[:, None] - W.dot(B - b0[:, None])  # "-B"
-        if ssub > 1:
-            B = np.reshape(B, (d1, d2, -1), order='F')
-            B = (np.repeat(np.repeat(B, ssub, 0), ssub, 1)[:dims[0], :dims[1]]
-                 .reshape((-1, T), order='F'))
-            A = A.toarray().reshape((d1, d2, K), order='F')
-            A = spr.csc_matrix(np.repeat(np.repeat(A, ssub, 0), ssub, 1)[:dims[0], :dims[1]]
-                               .reshape((np.prod(dims), K), order='F'))
-
-        print('Update Temporal')
-        B += Y.reshape((-1, T), order='F')  # "Y-B"
-        C, A, b__, f__, S__, bl__, c1__, neurons_sn__, g1__, YrA__, lam__ = \
-            caiman.source_extraction.cnmf.temporal.update_temporal_components(
-                B, spr.csc_matrix(A),
-                np.zeros((np.prod(dims), 0), np.float32), C, np.zeros((0, T), np.float32),
-                dview=None, bl=None, c1=None, sn=None, g=None, **options['temporal_params'])
-        print('Update Spatial')
-        options['spatial_params']['dims'] = dims
-        options['spatial_params']['se'] = np.ones((1,) * len((d1, d2)), dtype=np.uint8)
-        A, _, C, _ = caiman.source_extraction.cnmf.spatial.update_spatial_components(
-            B, C=C, f=np.zeros((0, T), np.float32), A_in=A, sn=sn,
-            b_in=np.zeros((np.prod(dims), 0), np.float32),
-            dview=None, **options['spatial_params'])
-        A = A.astype(np.float32)
-        nA = np.ravel(np.sqrt(A.power(2).sum(0)))
-        A = np.array(A / nA)
-        C *= nA[:, None]
-
-        print('Compute Background Again')  # on decimated data
-        A_ds = downscale(np.reshape(A, dims + (-1,), order='F'), (ssub, ssub, 1))
-        A_ds = np.reshape(A_ds, (d1 * d2, K), order='F')
-        # background according to ringmodel
-        W, b0 = compute_W(Y_ds.reshape((-1, total_frames), order='F'),
-                          A_ds, downscale(C, (1, tsub)), (d1, d2),
-                          int(np.round(ring_size_factor * gSiz)))
-        B = (Ys if T > total_frames else Y_ds.reshape((-1, total_frames), order='F')) - A_ds.dot(C)
-        B = b0[:, None] + W.dot(B - b0[:, None])
-
-    print('Estimate low rank Background')
-
-    use_NMF = True
-    if use_NMF:
-        model = NMF(n_components=nb, init='nndsvdar')  # , init='random', random_state=0)
-        b_in = model.fit_transform(np.maximum(B, 0))
-        #f_in = model.components_.squeeze()
-        f_in = np.linalg.lstsq(b_in, B)[0]
-    else:
-        b_in, s_in, f_in = spr.linalg.svds(B, k=nb)
-        f_in *= s_in[:, np.newaxis]
-
-    return A, C, center.T, b_in.astype(np.float32), f_in.astype(np.float32)
-
-
-@profile
-def init_neurons_corr_pnr(data, max_number=None, gSiz=15, gSig=None,
-                          center_psf=True, min_corr=0.8, min_pnr=10,
-                          seed_method='auto', deconvolve_options=None,
-                          min_pixel=3, bd=1, thresh_init=2, swap_dim=True,
-                          save_video=False, video_name='initialization.mp4'):
-    """
-    using greedy method to initialize neurons by selecting pixels with large
-    local correlation and large peak-to-noise ratio
-    Args:
-        data: np.ndarray (3D)
-            the data used for initializing neurons. its dimension can be
-            d1*d2*T or T*d1*d2. If it's the latter, swap_dim should be
-            False; otherwise, True.
-        max_number: integer
-            maximum number of neurons to be detected. If None, then the
-            algorithm will stop when all pixels are below the thresholds.
-        gSiz: float
-            average diameter of a neuron
-        gSig: float number or a vector with two elements.
-            gaussian width of the gaussian kernel used for spatial filtering.
-        center_psf: Boolean
-            True indicates centering the filtering kernel for background
-            removal. This is useful for data with large background
-            fluctuations.
-        min_corr: float
-            minimum local correlation coefficients for selecting a seed pixel.
-        min_pnr: float
-            minimum peak-to-noise ratio for selecting a seed pixel.
-        seed_method: str {'auto', 'manual'}
-            methods for choosing seed pixels.
-        deconvolve_options: dict
-            all options for deconvolving temporal traces.
-        min_pixel: integer
-            minimum number of nonzero pixels for one neuron.
-        bd: integer
-            pixels that are bd pixels away from the boundary will be ignored for initializing neurons.
-        thresh_init: float
-            pixel values smaller than thresh_init*noise will be set as 0
-            when computing the local correlation image.
-        swap_dim: Boolean
-            True indicates that time is listed in the last axis of Y (matlab
-            format)
-        save_video: Boolean
-            save the initialization procedure if it's True
-        video_name: str
-            name of the video to be saved.
-
-    Returns:
-        A: np.ndarray (d1*d2*T)
-            spatial components of all neurons
-        C: np.ndarray (K*T)
-            nonnegative and denoised temporal components of all neurons
-        C_raw: np.ndarray (K*T)
-            raw calcium traces of all neurons
-        S: np.ndarray (K*T)
-            deconvolved calcium traces of all neurons
-        center: np.ndarray
-            center localtions of all neurons
-    """
-
-    if deconvolve_options is None:
-        deconvolve_options = {'bl': None,
-                              'c1': None,
-                              'g': None,
-                              'sn': None,
-                              'p': 1,
-                              'approach': 'constrained foopsi',
-                              'method': 'oasis',
-                              'bas_nonneg': True,
-                              'noise_range': [.25, .5],
-                              'noise_method': 'logmexp',
-                              'lags': 5,
-                              'fudge_factor': 1.0,
-                              'verbosity': None,
-                              'solvers': None,
-                              'optimize_g': 1,
-                              'penalty': 1}
-    # parameters
-    if swap_dim:
-        d1, d2, total_frames = data.shape
-        data_raw = np.transpose(data, [2, 0, 1])
-    else:
-        total_frames, d1, d2 = data.shape
-        data_raw = data
-
-    data_filtered = data_raw.copy()
-    if gSig:
-        # spatially filter data
-        if not isinstance(gSig, list):
-            gSig = [gSig, gSig]
-        ksize = tuple([(3 * i) // 2 * 2 + 1 for i in gSig])
-        # create a spatial filter for removing background
-
-        if center_psf:
-            for idx, img in enumerate(data_filtered):
-                data_filtered[idx, ] = cv2.GaussianBlur(img, ksize=ksize, sigmaX=gSig[0],
-                                                        sigmaY=gSig[1], borderType=1) \
-                    - cv2.boxFilter(img, ddepth=-1, ksize=ksize, borderType=1)
-                # data_filtered[idx, ] = cv2.filter2D(img, -1, psf, borderType=1)
-        else:
-            for idx, img in enumerate(data_filtered):
-                data_filtered[idx, ] = cv2.GaussianBlur(img, ksize=ksize, sigmaX=gSig[
-                                                        0], sigmaY=gSig[1], borderType=1)
-
-    # compute peak-to-noise ratio
-    data_filtered -= data_filtered.mean(axis=0)
-    data_max = np.max(data_filtered, axis=0)
-    noise_pixel = get_noise_fft(data_filtered.transpose())[0].transpose()
-    pnr = np.divide(data_max, noise_pixel)
-
-    # remove small values and only keep pixels with large fluorescence signals
-    tmp_data = np.copy(data_filtered)
-    tmp_data[tmp_data < thresh_init * noise_pixel] = 0
-    # compute correlation image
-    cn = caiman.summary_images.local_correlations_fft(tmp_data, swap_dim=False)
-    del(tmp_data)
-#    cn[np.isnan(cn)] = 0  # remove abnormal pixels
-
-    data_raw = data_raw.copy()  # make required copy here, after memory intensive computation of cn
-
-    # screen seed pixels as neuron centers
-    v_search = cn * pnr
-    v_search[(cn < min_corr) | (pnr < min_pnr)] = 0
-    ind_search = (v_search <= 0)  # indicate whether the pixel has
-    # been searched before. pixels with low correlations or low PNRs are
-    # ignored directly. ind_search[i]=0 means the i-th pixel is still under
-    # consideration of being a seed pixel
-
-    # pixels near the boundaries are ignored because of artifacts
-    ind_bd = np.zeros(shape=(d1, d2)).astype(np.bool)  # indicate boundary pixels
-    if bd > 0:
-        ind_bd[:bd, :] = True
-        ind_bd[-bd:, :] = True
-        ind_bd[:, :bd] = True
-        ind_bd[:, -bd:] = True
-
-    ind_search[ind_bd] = 1
-
-    # creating variables for storing the results
-    if not max_number:
-        # maximum number of neurons
-        max_number = np.int32((ind_search.size - ind_search.sum()) / 5)
-    Ain = np.zeros(shape=(max_number, d1, d2), dtype=np.float32)  # neuron shapes
-    Cin = np.zeros(shape=(max_number, total_frames), dtype=np.float32)  # de-noised traces
-    Sin = np.zeros(shape=(max_number, total_frames), dtype=np.float32)  # spiking # activity
-    Cin_raw = np.zeros(shape=(max_number, total_frames), dtype=np.float32)  # raw traces
-    center = np.zeros(shape=(2, max_number))  # neuron centers
-
-    num_neurons = 0  # number of initialized neurons
-    continue_searching = True
-    min_v_search = min_corr * min_pnr
-
-    if save_video:
-        FFMpegWriter = animation.writers['ffmpeg']
-        metadata = dict(title='Initialization procedure', artist='CaImAn',
-                        comment='CaImAn is cool!')
-        writer = FFMpegWriter(fps=2, metadata=metadata)
-        # visualize the initialization procedure.
-        fig = plt.figure(figsize=(12, 8), facecolor=(0.9, 0.9, 0.9))
-        # with writer.saving(fig, "initialization.mp4", 150):
-        writer.setup(fig, video_name, 150)
-
-        ax_cn = plt.subplot2grid((2, 3), (0, 0))
-        ax_cn.imshow(cn)
-        ax_cn.set_title('Correlation')
-        ax_cn.set_axis_off()
-
-        ax_pnr_cn = plt.subplot2grid((2, 3), (0, 1))
-        ax_pnr_cn.imshow(cn * pnr)
-        ax_pnr_cn.set_title('Correlation*PNR')
-        ax_pnr_cn.set_axis_off()
-
-        ax_cn_box = plt.subplot2grid((2, 3), (0, 2))
-        ax_cn_box.imshow(cn)
-        ax_cn_box.set_xlim([54, 63])
-        ax_cn_box.set_ylim([54, 63])
-        ax_cn_box.set_title('Correlation')
-        ax_cn_box.set_axis_off()
-
-        ax_traces = plt.subplot2grid((2, 3), (1, 0), colspan=3)
-        ax_traces.set_title('Activity at the seed pixel')
-
-        writer.grab_frame()
-
-    while continue_searching:
-        if seed_method.lower() == 'manual':
-            pass
-            # manually pick seed pixels
-        else:
-            # local maximum, for identifying seed pixels in following steps
-            v_search[(cn < min_corr) | (pnr < min_pnr)] = 0
-            v_search[ind_search] = 0
-            tmp_kernel = np.ones(shape=tuple([gSiz // 3] * 2))
-            v_max = cv2.dilate(v_search, tmp_kernel)
-
-            # automatically select seed pixels as the local maximums
-            v_max[(v_search != v_max) | (v_search < min_v_search)] = 0
-            v_max[ind_search] = 0
-            [rsub_max, csub_max] = v_max.nonzero()  # subscript of seed pixels
-            local_max = v_max[rsub_max, csub_max]
-            n_seeds = len(local_max)  # number of candidates
-            if n_seeds == 0:
-                # no more candidates for seed pixels
-                break
-            else:
-                # order seed pixels according to their corr * pnr values
-                ind_local_max = local_max.argsort()[::-1]
-            img_vmax = np.median(local_max)
-
-        # try to initialization neurons given all seed pixels
-        for ith_seed, idx in enumerate(ind_local_max):
-            r = rsub_max[idx]
-            c = csub_max[idx]
-            ind_search[r, c] = True  # this pixel won't be searched
-            if v_search[r, c] < min_v_search:
-                # skip this pixel if it's not sufficient for being a seed pixel
-                continue
-
-            # roughly check whether this is a good seed pixel
-            y0 = data_filtered[:, r, c]
-            if np.max(y0) < thresh_init * noise_pixel[r, c]:
-                v_search[r, c] = 0
-                continue
-
-            if Ain[:, r, c].sum() > 0 and np.max([scipy.stats.pearsonr(y0, cc)[0]
-                                                  for cc in Cin_raw[Ain[:, r, c] > 0]]) > .7:
-                v_search[r, c] = 0
-                continue
-
-            # crop a small box for estimation of ai and ci
-            r_min = max(0, r - gSiz)
-            r_max = min(d1, r + gSiz + 1)
-            c_min = max(0, c - gSiz)
-            c_max = min(d2, c + gSiz + 1)
-            nr = r_max - r_min
-            nc = c_max - c_min
-            patch_dims = (nr, nc)  # patch dimension
-            data_raw_box = \
-                data_raw[:, r_min:r_max, c_min:c_max].reshape(-1, nr * nc)
-            data_filtered_box = \
-                data_filtered[:, r_min:r_max, c_min:c_max].reshape(-1, nr * nc)
-            # index of the seed pixel in the cropped box
-            ind_ctr = np.ravel_multi_index((r - r_min, c - c_min),
-                                           dims=(nr, nc))
-
-            # neighbouring pixels to update after initializing one neuron
-            r2_min = max(0, r - 2 * gSiz)
-            r2_max = min(d1, r + 2 * gSiz + 1)
-            c2_min = max(0, c - 2 * gSiz)
-            c2_max = min(d2, c + 2 * gSiz + 1)
-
-            if save_video:
-                ax_pnr_cn.cla()
-                ax_pnr_cn.imshow(v_search, vmin=0, vmax=img_vmax)
-                ax_pnr_cn.set_title('Neuron %d' % (num_neurons + 1))
-                ax_pnr_cn.set_axis_off()
-                ax_pnr_cn.plot(csub_max[ind_local_max[ith_seed:]], rsub_max[
-                    ind_local_max[ith_seed:]], '.r', ms=5)
-                ax_pnr_cn.plot(c, r, 'or', markerfacecolor='red')
-
-                ax_cn_box.imshow(cn[r_min:r_max, c_min:c_max], vmin=0, vmax=1)
-                ax_cn_box.set_title('Correlation')
-
-                ax_traces.cla()
-                ax_traces.plot(y0)
-                ax_traces.set_title('The fluo. trace at the seed pixel')
-
-                writer.grab_frame()
-
-            [ai, ci_raw, ind_success] = extract_ac(data_filtered_box,
-                                                   data_raw_box, ind_ctr, patch_dims)
-
-            if (np.sum(ai > 0) < min_pixel) or (not ind_success):
-                # bad initialization. discard and continue
-                continue
-            else:
-                # cheers! good initialization.
-                center[:, num_neurons] = [c, r]
-                Ain[num_neurons, r_min:r_max, c_min:c_max] = ai
-                Cin_raw[num_neurons] = ci_raw.squeeze()
-                if deconvolve_options:
-                    # deconvolution
-                    ci, si, tmp_options, baseline, c1 = \
-                        deconvolve_ca(ci_raw, deconvolve_options)
-                    Cin[num_neurons] = ci
-                    Sin[num_neurons] = si
-                else:
-                    # no deconvolution
-                    baseline = np.median(ci_raw)
-                    ci_raw -= baseline
-                    ci = ci_raw.copy()
-                    ci[ci < 0] = 0
-                    Cin[num_neurons] = ci.squeeze()
-
-                if save_video:
-                    # mark the seed pixel on the correlation image
-                    ax_cn.plot(c, r, '.r')
-
-                    ax_cn_box.cla()
-                    ax_cn_box.imshow(ai)
-                    ax_cn_box.set_title('Spatial component')
-
-                    ax_traces.cla()
-                    ax_traces.plot(ci_raw)
-                    ax_traces.plot(ci, 'r')
-                    ax_traces.set_title('Temporal component')
-
-                    writer.grab_frame()
-
-                # remove the spatial-temporal activity of the initialized
-                # and update correlation image & PNR image
-                # update the raw data
-                data_raw[:, r_min:r_max, c_min:c_max] -= \
-                    ai[np.newaxis, ...] * ci[..., np.newaxis, np.newaxis]
-
-                if gSig:
-                    # spatially filtered the neuron shape
-                    tmp_img = Ain[num_neurons, r2_min:r2_max, c2_min:c2_max]
-                    if center_psf:
-                        ai_filtered = cv2.GaussianBlur(tmp_img, ksize=ksize,
-                                                       sigmaX=gSig[0], sigmaY=gSig[1],
-                                                       borderType=cv2.BORDER_REFLECT) \
-                            - cv2.boxFilter(tmp_img, ddepth=-1,
-                                            ksize=ksize, borderType=cv2.BORDER_REFLECT)
-                    else:
-                        ai_filtered = cv2.GaussianBlur(tmp_img, ksize=ksize,
-                                                       sigmaX=gSig[0], sigmaY=gSig[1],
-                                                       borderType=cv2.BORDER_REFLECT)
-                    # update the filtered data
-                    data_filtered[:, r2_min:r2_max, c2_min:c2_max] -= \
-                        ai_filtered[np.newaxis, ...] * ci[..., np.newaxis, np.newaxis]
-                    data_filtered_box = data_filtered[:, r2_min:r2_max, c2_min:c2_max].copy()
-                else:
-                    data_filtered_box = data_raw[:, r2_min:r2_max, c2_min:c2_max].copy()
-
-                # update PNR image
-                data_filtered_box -= data_filtered_box.mean(axis=0)
-                max_box = np.max(data_filtered_box, axis=0)
-                noise_box = noise_pixel[r2_min:r2_max, c2_min:c2_max]
-                pnr_box = np.divide(max_box, noise_box)
-                pnr[r2_min:r2_max, c2_min:c2_max] = pnr_box
-                pnr_box[pnr_box < min_pnr] = 0
-
-                # update correlation image
-                data_filtered_box[data_filtered_box < thresh_init * noise_box] = 0
-                cn_box = caiman.summary_images.local_correlations_fft(
-                    data_filtered_box, swap_dim=False)
-                cn_box[np.isnan(cn_box) | (cn_box < 0)] = 0
-                cn[r_min:r_max, c_min:c_max] = cn_box[
-                    (r_min - r2_min):(r_max - r2_min), (c_min - c2_min):(c_max - c2_min)]
-                cn_box = cn[r2_min:r2_max, c2_min:c2_max]
-                cn_box[cn_box < min_corr] = 0
-
-                # update v_search
-                v_search[r2_min:r2_max, c2_min:c2_max] = cn_box * pnr_box
-                # avoid searching nearby pixels
-                # v_search[r_min:r_max, c_min:c_max] *= (ai < np.max(ai) / 2.)
-
-                # increase the number of detected neurons
-                num_neurons += 1  #
-                if num_neurons == max_number:
-                    continue_searching = False
-                    break
-                else:
-                    if num_neurons % 100 == 1:
-                        print(num_neurons - 1, 'neurons have been initialized')
-
-    print('In total, ', num_neurons, 'neurons were initialized.')
-    # A = np.reshape(Ain[:num_neurons], (-1, d1 * d2)).transpose()
-    A = np.reshape(Ain[:num_neurons], (-1, d1 * d2), order='F').transpose()
-    C = Cin[:num_neurons]
-    C_raw = Cin_raw[:num_neurons]
-    S = Sin[:num_neurons]
-    center = center[:, :num_neurons]
-
-    if save_video:
-        plt.close()
-        writer.finish()
-
-    return A, C, C_raw, S, center
-
-
-def extract_ac(data_filtered, data_raw, ind_ctr, patch_dims):
-    # parameters
-    min_corr_neuron = 0.7
-    max_corr_bg = 0.3
-    data_filtered = data_filtered.copy()
-
-    # compute the temporal correlation between each pixel and the seed pixel
-    data_filtered -= data_filtered.mean(axis=0)  # data centering
-    tmp_std = np.sqrt(np.sum(data_filtered ** 2, axis=0))  # data
-    # normalization
-    tmp_std[tmp_std == 0] = 1
-    data_filtered /= tmp_std
-    y0 = data_filtered[:, ind_ctr]  # fluorescence trace at the center
-    tmp_corr = np.dot(y0.reshape(1, -1), data_filtered)  # corr. coeff. with y0
-    ind_neuron = (tmp_corr > min_corr_neuron).squeeze()  # pixels in the central area of neuron
-    ind_bg = (tmp_corr < max_corr_bg).squeeze()  # pixels outside of neuron's ROI
-
-    # extract temporal activity
-    ci = np.mean(data_filtered[:, ind_neuron], axis=1).reshape(-1, 1)
-    # initialize temporal activity of the neural
-    ci -= np.median(ci)
-    if np.linalg.norm(ci) == 0:  # avoid empty results
-        return None, None, False
-
-    # roughly estimate the background fluctuation
-    y_bg = np.median(data_raw[:, ind_bg], axis=1).reshape(-1, 1)
-    # extract spatial components
-    # pdb.set_trace()
-    X = np.hstack([ci - ci.mean(), y_bg - y_bg.mean(), np.ones(ci.shape)])
-    XX = np.dot(X.transpose(), X)
-    Xy = np.dot(X.T, data_raw)
-    ai = scipy.linalg.lstsq(XX, Xy)[0][0]
-    ai = ai.reshape(patch_dims)
-    ai[ai < 0] = 0
-
-    # post-process neuron shape
-    ai = circular_constraint(ai)
-
-    # return results
-    return ai, ci.reshape(len(ci)), True
-
-
-@profile
-def compute_W(Y, A, C, dims, radius, data_fits_in_memory=True):
-    """compute background according to ring model
-    solves the problem
-        min_{W,b0} ||X-W*X|| with X = Y - A*C - b0*1'
-    subject to
-        W(i,j) = 0 for each pixel j that is not in ring around pixel i
-    Problem parallelizes over pixels i
-    Fluctuating background activity is W*X, constant baselines b0.
-    Parameters:
-    ----------
-    Y: np.ndarray (2D or 3D)
-        movie, raw data in 2D or 3D (pixels x time).
-    A: np.ndarray or sparse matrix
-        spatial footprint of each neuron.
-    C: np.ndarray
-        calcium activity of each neuron.
-    dims: tuple
-        x, y[, z] movie dimensions
-    radius: int
-        radius of ring
-    data_fits_in_memory: [optional] bool
-        If true, use faster but more memory consuming computation
-
-    Returns:
-    --------
-    W: scipy.sparse.csr_matrix (pixels x pixels)
-        estimate of weight matrix for fluctuating background
-    b0: np.ndarray (pixels,)
-        estimate of constant background baselines
-    """
-
-    ring = disk(radius + 1, dtype=bool)
-    ring[1:-1, 1:-1] -= disk(radius, dtype=bool)
-    ringidx = [i - radius - 1 for i in np.nonzero(ring)]
-
-    def get_indices_of_pixels_on_ring(pixel):
-        pixel = np.unravel_index(pixel, dims, order='F')
-        x = pixel[0] + ringidx[0]
-        y = pixel[1] + ringidx[1]
-        inside = (x >= 0) * (x < dims[0]) * (y >= 0) * (y < dims[1])
-        return np.ravel_multi_index((x[inside], y[inside]), dims, order='F')
-
-    b0 = np.array(Y.mean(1)) - A.dot(C.mean(1))
-    X = Y - A.dot(C) - b0[:, None] if data_fits_in_memory else None
-
-    indices = []
-    data = []
-    indptr = [0]
-    for p in xrange(np.prod(dims)):
-        index = get_indices_of_pixels_on_ring(p)
-        indices += list(index)
-        B = Y[index] - A[index].dot(C) - b0[index, None] if X is None else X[index]
-        data += list(np.linalg.inv(np.array(B.dot(B.T)) +
-                                   1e-9 * np.eye(len(index), dtype='float32')).
-                     dot(B.dot(Y[p] - A[p].dot(C).ravel() - b0[p] if X is None else X[p])))
-        # np.linalg.lstsq seems less robust but scipy version would be (robust but for the problem size slower) alternative
-        # data += list(scipy.linalg.lstsq(B.T, Y[p] - A[p].dot(C) - b0[p], check_finite=False)[0])
-        indptr.append(len(indices))
-    return spr.csr_matrix((data, indices, indptr), dtype='float32'), b0.astype(np.float32)
 #%%
 def downscale(Y, ds, opencv = False):
     """downscaling without zero padding
@@ -1540,4 +143,1409 @@
                                       .reshape(q[0], ds[0], q[1], ds[1], r[2])
                                       .mean(1).mean(2).mean(2))
     return Y_ds.squeeze()    
-    +    
+            
+#%%
+try:
+    profile
+except:
+    def profile(a): return a
+
+if sys.version_info >= (3, 0):
+    def xrange(*args, **kwargs):
+        return iter(range(*args, **kwargs))
+
+
+def initialize_components(Y, K=30, gSig=[5, 5], gSiz=None, ssub=1, tsub=1, nIter=5, maxIter=5, nb=1,
+                          kernel=None, use_hals=True, normalize_init=True, img=None, method='greedy_roi',
+                          max_iter_snmf=500, alpha_snmf=10e2, sigma_smooth_snmf=(.5, .5, .5),
+                          perc_baseline_snmf=20, options_local_NMF=None, rolling_sum=False,
+                          rolling_length=100, sn=None, options_total=None,
+                          min_corr=0.8, min_pnr=10, deconvolve_options_init=None,
+                          ring_size_factor=1.5, center_psf=True):
+    """
+    Initalize components
+
+    This method uses a greedy approach followed by hierarchical alternative least squares (HALS) NMF.
+    Optional use of spatio-temporal downsampling to boost speed.
+
+    Parameters:
+    ----------
+    Y: np.ndarray
+        d1 x d2 [x d3] x T movie, raw data.
+
+    K: [optional] int
+        number of neurons to extract (default value: 30). Maximal number for method 'corr_pnr'.
+
+    tau: [optional] list,tuple
+        standard deviation of neuron size along x and y [and z] (default value: (5,5).
+
+    gSiz: [optional] list,tuple
+        size of kernel (default 2*tau + 1).
+
+    nIter: [optional] int
+        number of iterations for shape tuning (default 5).
+
+    maxIter: [optional] int
+        number of iterations for HALS algorithm (default 5).
+
+    ssub: [optional] int
+        spatial downsampling factor recommended for large datasets (default 1, no downsampling).
+
+    tsub: [optional] int
+        temporal downsampling factor recommended for long datasets (default 1, no downsampling).
+
+    kernel: [optional] np.ndarray
+        User specified kernel for greedyROI
+        (default None, greedy ROI searches for Gaussian shaped neurons)
+
+    use_hals: [optional] bool
+        Whether to refine components with the hals method
+
+    normalize_init: [optional] bool
+        Whether to normalize_init data before running the initialization
+
+    img: optional [np 2d array]
+        Image with which to normalize. If not present use the mean + offset
+
+    method: str
+        Initialization method 'greedy_roi' or 'sparse_nmf'
+
+    max_iter_snmf: int
+        Maximum number of sparse NMF iterations
+
+    alpha_snmf: scalar
+        Sparsity penalty
+
+    rolling_sum: boolean
+        Detect new components based on a rolling sum of pixel activity (default: True)
+
+    rolling_length: int
+        Length of rolling window (default: 100)
+
+    center_psf: Boolean
+        True indicates centering the filtering kernel for background
+        removal. This is useful for data with large background
+        fluctuations.
+
+    min_corr: float
+        minimum local correlation coefficients for selecting a seed pixel.
+
+    min_pnr: float
+        minimum peak-to-noise ratio for selecting a seed pixel.
+
+    deconvolve_options: dict
+        all options for deconvolving temporal traces, in general just pass options['temporal_params']
+
+    ring_size_factor: float
+        it's the ratio between the ring radius and neuron diameters.
+
+    nb: integer
+        number of background components for approximating the background using NMF model
+
+    sn: ndarray
+        per pixel noise
+
+    options_total: dict
+        the option dictionary
+
+    Returns:
+    --------
+
+    Ain: np.ndarray
+        (d1*d2[*d3]) x K , spatial filter of each neuron.
+
+    Cin: np.ndarray
+        T x K , calcium activity of each neuron.
+
+    center: np.ndarray
+        K x 2 [or 3] , inferred center of each neuron.
+
+    bin: np.ndarray
+        (d1*d2[*d3]) x nb, initialization of spatial background.
+
+    fin: np.ndarray
+        nb x T matrix, initalization of temporal background
+
+    Raise:
+    ------
+        Exception("Unsupported method")
+
+        Exception('You need to define arguments for local NMF')
+
+    """
+    if method == 'local_nmf':
+        tsub_lnmf = tsub
+        ssub_lnmf = ssub
+        tsub = 1
+        ssub = 1
+
+    if gSiz is None:
+        gSiz = 2 * np.asarray(gSig) + 1
+
+    d, T = np.shape(Y)[:-1], np.shape(Y)[-1]
+    # rescale according to downsampling factor
+    gSig = np.round(np.asarray(gSig) / ssub).astype(np.int)
+    gSiz = np.round(np.asarray(gSiz) / ssub).astype(np.int)
+
+    if normalize_init is True:
+        print('Noise Normalization')
+        if img is None:
+            img = np.mean(Y, axis=-1)
+            img += np.median(img)
+
+        Y = old_div(Y, np.reshape(img, d + (-1,), order='F'))
+        alpha_snmf /= np.mean(img)
+    else:
+        Y = np.array(Y)
+
+    # spatial downsampling
+    
+
+    if ssub != 1 or tsub != 1:
+        
+        if  method == 'corr_pnr':
+            print("Spatial Downsampling 1-photon")
+            Y_ds = downscale(Y, tuple([ssub] * len(d) + [tsub]), opencv = False) # this icrements the performance against ground truth and solves border problems       
+        else:
+            print("Spatial Downsampling 2-photon")            
+            Y_ds = downscale(Y, tuple([ssub] * len(d) + [tsub]), opencv = True) # this icrements the performance against ground truth and solves border problems       
+#            mean_val = np.mean(Y)
+#            Y_ds = downscale_local_mean(Y, tuple([ssub] * len(d) + [tsub]), cval=mean_val) # this gives better results against ground truth for 2-photon datasets
+    else:
+        Y_ds = Y
+
+    print('Roi Extraction...')
+    if method == 'greedy_roi':
+        Ain, Cin, _, b_in, f_in = greedyROI(
+            Y_ds, nr=K, gSig=gSig, gSiz=gSiz, nIter=nIter, kernel=kernel, nb=nb,
+            rolling_sum=rolling_sum, rolling_length=rolling_length)
+
+        if use_hals:
+            print('(Hals) Refining Components...')
+            Ain, Cin, b_in, f_in = hals(Y_ds, Ain, Cin, b_in, f_in, maxIter=maxIter)
+    elif method == 'corr_pnr':
+        Ain, Cin, _, b_in, f_in = greedyROI_corr(
+            Y, Y_ds, max_number=K, gSiz=gSiz[0], gSig=gSig[0], min_corr=min_corr, min_pnr=min_pnr,
+            deconvolve_options=deconvolve_options_init, ring_size_factor=ring_size_factor,
+            center_psf=center_psf, options=options_total, sn=sn, nb=nb, ssub=ssub)
+
+    elif method == 'sparse_nmf':
+        Ain, Cin, _, b_in, f_in = sparseNMF(
+            Y_ds, nr=K, nb=nb, max_iter_snmf=max_iter_snmf, alpha=alpha_snmf,
+            sigma_smooth=sigma_smooth_snmf, remove_baseline=True, perc_baseline=perc_baseline_snmf)
+
+    elif method == 'pca_ica':
+        Ain, Cin, _, b_in, f_in = ICA_PCA(
+            Y_ds, nr=K, sigma_smooth=sigma_smooth_snmf, truncate=2, fun='logcosh', tol=1e-10,
+            max_iter=max_iter_snmf, remove_baseline=True, perc_baseline=perc_baseline_snmf, nb=nb)
+
+    elif method == 'local_nmf':
+        # todo check this unresolved reference
+        from SourceExtraction.CNMF4Dendrites import CNMF4Dendrites
+        from SourceExtraction.AuxilaryFunctions import GetCentersData
+        # Get initialization for components center
+        print(Y_ds.transpose([2, 0, 1]).shape)
+        if options_local_NMF is None:
+            raise Exception('You need to define arguments for local NMF')
+        else:
+            NumCent = options_local_NMF.pop('NumCent', None)
+            # Max number of centers to import from Group Lasso intialization - if 0,
+            # we don't run group lasso
+            cent = GetCentersData(Y_ds.transpose([2, 0, 1]), NumCent)
+            sig = Y_ds.shape[:-1]
+            # estimate size of neuron - bounding box is 3 times this size. If larger
+            # then data, we have no bounding box.
+            cnmf_obj = CNMF4Dendrites(sig=sig, verbose=True, adaptBias=True, **options_local_NMF)
+
+        # Define CNMF parameters
+        _, _, _ = cnmf_obj.fit(np.array(Y_ds.transpose([2, 0, 1]), dtype=np.float), cent)
+
+        Ain = cnmf_obj.A
+        Cin = cnmf_obj.C
+        b_in = cnmf_obj.b
+        f_in = cnmf_obj.f
+
+    else:
+
+        print(method)
+        raise Exception("Unsupported method")
+
+    K = np.shape(Ain)[-1]
+    ds = Y_ds.shape[:-1]
+
+    if Ain.size > 0 and not (method == 'corr_pnr' and ring_size_factor is not None):
+
+        Ain = np.reshape(Ain, ds + (K,), order='F')
+
+        if len(ds) == 2:
+            Ain = resize(Ain, d + (K,), order=1)
+
+        else:  # resize only deals with 2D images, hence apply resize twice
+            Ain = np.reshape([resize(a, d[1:] + (K,), order=1)
+                              for a in Ain], (ds[0], d[1] * d[2], K), order='F')
+            Ain = resize(Ain, (d[0], d[1] * d[2], K), order=1)
+
+        Ain = np.reshape(Ain, (np.prod(d), K), order='F')
+
+    b_in = np.reshape(b_in, ds + (nb,), order='F')
+
+    if len(ds) == 2:
+        b_in = resize(b_in, d + (nb,), order=1)
+    else:
+        b_in = np.reshape([resize(b, d[1:] + (nb,), order=1)
+                           for b in b_in], (ds[0], d[1] * d[2], nb), order='F')
+        b_in = resize(b_in, (d[0], d[1] * d[2], nb), order=1)
+
+    b_in = np.reshape(b_in, (np.prod(d), nb), order='F')
+
+    if Ain.size > 0:
+        Cin = resize(Cin.astype(float), [K, T], order = 1)
+
+        center = np.asarray([center_of_mass(a.reshape(d, order='F')) for a in Ain.T])
+    else:
+        center = []
+
+    f_in = resize(np.atleast_2d(f_in), [nb, T], order = 1)
+
+
+    if normalize_init is True:
+        if Ain.size > 0:
+            Ain = Ain * np.reshape(img, (np.prod(d), -1), order='F')
+
+        b_in = b_in * np.reshape(img, (np.prod(d), -1), order='F')
+
+    return scipy.sparse.csc_matrix(Ain), Cin, b_in, f_in, center
+
+#%%
+
+
+def ICA_PCA(Y_ds, nr, sigma_smooth=(.5, .5, .5), truncate=2, fun='logcosh',
+            max_iter=1000, tol=1e-10, remove_baseline=True, perc_baseline=20, nb=1):
+    """ Initialization using ICA and PCA. DOES NOT WORK WELL WORK IN PROGRESS"
+
+    Parameters:
+    -----------
+
+    Returns:
+    --------
+
+
+    """
+    print("not a function to use in the moment ICA PCA \n")
+    m = scipy.ndimage.gaussian_filter(np.transpose(
+        Y_ds, [2, 0, 1]), sigma=sigma_smooth, mode='nearest', truncate=truncate)
+    if remove_baseline:
+        bl = np.percentile(m, perc_baseline, axis=0)
+        m1 = np.maximum(0, m - bl)
+    else:
+        bl = 0
+        m1 = m
+    pca_comp = nr
+
+    T, d1, d2 = np.shape(m1)
+    d = d1 * d2
+    yr = np.reshape(m1, [T, d], order='F')
+
+    [U, S, V] = scipy.sparse.linalg.svds(yr, pca_comp)
+    S = np.diag(S)
+    whiteningMatrix = np.dot(scipy.linalg.inv(S), U.T)
+    whitesig = np.dot(whiteningMatrix, yr)
+    f_ica = FastICA(whiten=False, fun=fun, max_iter=max_iter, tol=tol)
+    S_ = f_ica.fit_transform(whitesig.T)
+    A_in = f_ica.mixing_
+    A_in = np.dot(A_in, whitesig)
+
+    masks = np.reshape(A_in.T, (d1, d2, pca_comp), order='F').transpose([2, 0, 1])
+
+    masks = np.array(caiman.base.rois.extractROIsFromPCAICA(masks)[0])
+
+    if masks.size > 0:
+        C_in = caiman.base.movies.movie(m1).extract_traces_from_masks(np.array(masks)).T
+        A_in = np.reshape(masks, [-1, d1 * d2], order='F').T
+
+    else:
+
+        A_in = np.zeros([d1 * d2, pca_comp])
+        C_in = np.zeros([pca_comp, T])
+
+    m1 = yr.T - A_in.dot(C_in) + np.maximum(0, bl.flatten())[:, np.newaxis]
+
+    model = NMF(n_components=nb, init='random', random_state=0)
+
+    b_in = model.fit_transform(np.maximum(m1, 0))
+    f_in = model.components_.squeeze()
+
+    center = caiman.base.rois.com(A_in, d1, d2)
+
+    return A_in, C_in, center, b_in, f_in
+#%%
+
+
+def sparseNMF(Y_ds, nr, max_iter_snmf=500, alpha=10e2, sigma_smooth=(.5, .5, .5),
+              remove_baseline=True, perc_baseline=20, nb=1, truncate=2):
+    """
+    Initilaization using sparse NMF
+
+    Parameters:
+    -----------
+
+    max_iter_snm: int
+        number of iterations
+
+    alpha_snmf:
+        sparsity regularizer
+
+    sigma_smooth_snmf:
+        smoothing along z,x, and y (.5,.5,.5)
+
+    perc_baseline_snmf:
+        percentile to remove frmo movie before NMF
+
+    nb: int
+        Number of background components
+
+    Returns:
+    -------
+
+    A: np.array
+        2d array of size (# of pixels) x nr with the spatial components. Each column is
+        ordered columnwise (matlab format, order='F')
+
+    C: np.array
+        2d array of size nr X T with the temporal components
+
+    center: np.array
+        2d array of size nr x 2 [ or 3] with the components centroids
+    """
+    m = scipy.ndimage.gaussian_filter(np.transpose(
+        Y_ds, [2, 0, 1]), sigma=sigma_smooth, mode='nearest', truncate=truncate)
+    if remove_baseline:
+        bl = np.percentile(m, perc_baseline, axis=0)
+        m1 = np.maximum(0, m - bl)
+    else:
+        bl = 0
+        m1 = m
+
+    mdl = NMF(n_components=nr, verbose=False, init='nndsvd', tol=1e-10,
+              max_iter=max_iter_snmf, shuffle=True, alpha=alpha, l1_ratio=1)
+    T, d1, d2 = np.shape(m1)
+    d = d1 * d2
+    yr = np.reshape(m1, [T, d], order='F')
+    C = mdl.fit_transform(yr).T
+    A = mdl.components_.T
+    ind_good = np.where(np.logical_and((np.sum(A, 0) * np.std(C, axis=1)) > 0,
+                                       np.sum(A > np.mean(A), axis=0) < old_div(d, 3)))[0]
+
+    ind_bad = np.where(np.logical_or((np.sum(A, 0) * np.std(C, axis=1)) == 0,
+                                     np.sum(A > np.mean(A), axis=0) > old_div(d, 3)))[0]
+    A_in = np.zeros_like(A)
+
+    C_in = np.zeros_like(C)
+    A_in[:, ind_good] = A[:, ind_good]
+    C_in[ind_good, :] = C[ind_good, :]
+    A_in = A_in * (A_in > (.1 * np.max(A_in, axis=0))[np.newaxis, :])
+    A_in[:3, ind_bad] = .0001
+    C_in[ind_bad, :3] = .0001
+
+    m1 = yr.T - A_in.dot(C_in) + np.maximum(0, bl.flatten())[:, np.newaxis]
+    model = NMF(n_components=nb, init='random', random_state=0, max_iter=max_iter_snmf)
+    b_in = model.fit_transform(np.maximum(m1, 0))
+    f_in = model.components_.squeeze()
+    center = caiman.base.rois.com(A_in, d1, d2)
+
+    return A_in, C_in, center, b_in, f_in
+
+#%%
+
+
+def greedyROI(Y, nr=30, gSig=[5, 5], gSiz=[11, 11], nIter=5, kernel=None, nb=1,
+              rolling_sum=False, rolling_length=100):
+    """
+    Greedy initialization of spatial and temporal components using spatial Gaussian filtering
+
+    Parameters:
+    --------
+
+    Y: np.array
+        3d or 4d array of fluorescence data with time appearing in the last axis.
+
+    nr: int
+        number of components to be found
+
+    gSig: scalar or list of integers
+        standard deviation of Gaussian kernel along each axis
+
+    gSiz: scalar or list of integers
+        size of spatial component
+
+    nIter: int
+        number of iterations when refining estimates
+
+    kernel: np.ndarray
+        User specified kernel to be used, if present, instead of Gaussian (default None)
+
+    nb: int
+        Number of background components
+
+    rolling_max: boolean
+        Detect new components based on a rolling sum of pixel activity (default: True)
+
+    rolling_length: int
+        Length of rolling window (default: 100)
+
+    Returns:
+    -------
+
+    A: np.array
+        2d array of size (# of pixels) x nr with the spatial components. Each column is
+        ordered columnwise (matlab format, order='F')
+
+    C: np.array
+        2d array of size nr X T with the temporal components
+
+    center: np.array
+        2d array of size nr x 2 [ or 3] with the components centroids
+
+    Author: Eftychios A. Pnevmatikakis and Andrea Giovannucci based on a matlab implementation by Yuanjun Gao
+            Simons Foundation, 2015
+
+    See Also:
+    -------
+    http://www.cell.com/neuron/pdf/S0896-6273(15)01084-3.pdf
+
+
+    """
+    print("Greedy initialization of spatial and temporal components using spatial Gaussian filtering")
+    d = np.shape(Y)
+    med = np.median(Y, axis=-1)
+    Y = Y - med[..., np.newaxis]
+    gHalf = np.array(gSiz) // 2
+    gSiz = 2 * gHalf + 1
+    # we initialize every values to zero
+    A = np.zeros((np.prod(d[0:-1]), nr), dtype=np.float32)
+    C = np.zeros((nr, d[-1]), dtype=np.float32)
+    center = np.zeros((nr, Y.ndim - 1))
+
+    rho = imblur(Y, sig=gSig, siz=gSiz, nDimBlur=Y.ndim - 1, kernel=kernel)
+    if rolling_sum:
+        print('USING ROLLING SUM FOR INITIALIZATION....')
+        rolling_filter = np.ones((rolling_length), dtype=np.float32) / rolling_length
+        rho_s = scipy.signal.lfilter(rolling_filter, 1., rho**2)
+        v = np.amax(rho_s, axis=-1)
+    else:
+        print('USING TOTAL SUM FOR INITIALIZATION....')
+        v = np.sum(rho**2, axis=-1)
+
+    for k in range(nr):
+        # we take the highest value of the blurred total image and we define it as
+        # the center of the neuron
+        ind = np.argmax(v)
+        ij = np.unravel_index(ind, d[0:-1])
+        for c, i in enumerate(ij):
+            center[k, c] = i
+
+        # we define a squared size around it
+        ijSig = [[np.maximum(ij[c] - gHalf[c], 0), np.minimum(ij[c] + gHalf[c] + 1, d[c])]
+                 for c in range(len(ij))]
+        # we create an array of it (fl like) and compute the trace like the pixel ij trough time
+        dataTemp = np.array(Y[[slice(*a) for a in ijSig]].copy(), dtype=np.float32)
+        traceTemp = np.array(np.squeeze(rho[ij]), dtype=np.float32)
+
+        coef, score = finetune(dataTemp, traceTemp, nIter=nIter)
+        C[k, :] = np.squeeze(score)
+        dataSig = coef[..., np.newaxis] * score.reshape([1] * (Y.ndim - 1) + [-1])
+        xySig = np.meshgrid(*[np.arange(s[0], s[1]) for s in ijSig], indexing='xy')
+        arr = np.array([np.reshape(s, (1, np.size(s)), order='F').squeeze()
+                        for s in xySig], dtype=np.int)
+        indeces = np.ravel_multi_index(arr, d[0:-1], order='F')
+
+        A[indeces, k] = np.reshape(coef, (1, np.size(coef)), order='C').squeeze()
+        Y[[slice(*a) for a in ijSig]] -= dataSig.copy()
+        if k < nr - 1:
+            Mod = [[np.maximum(ij[c] - 2 * gHalf[c], 0),
+                    np.minimum(ij[c] + 2 * gHalf[c] + 1, d[c])] for c in range(len(ij))]
+            ModLen = [m[1] - m[0] for m in Mod]
+            Lag = [ijSig[c] - Mod[c][0] for c in range(len(ij))]
+            dataTemp = np.zeros(ModLen)
+            dataTemp[[slice(*a) for a in Lag]] = coef
+            dataTemp = imblur(dataTemp[..., np.newaxis], sig=gSig, siz=gSiz, kernel=kernel)
+            temp = dataTemp * score.reshape([1] * (Y.ndim - 1) + [-1])
+            rho[[slice(*a) for a in Mod]] -= temp.copy()
+            if rolling_sum:
+                rho_filt = scipy.signal.lfilter(
+                    rolling_filter, 1., rho[[slice(*a) for a in Mod]]**2)
+                v[[slice(*a) for a in Mod]] = np.amax(rho_filt, axis=-1)
+            else:
+                v[[slice(*a) for a in Mod]] = np.sum(rho[[slice(*a) for a in Mod]]**2, axis=-1)
+
+    res = np.reshape(Y, (np.prod(d[0:-1]), d[-1]), order='F') + med.flatten(order='F')[:, None]
+#    model = NMF(n_components=nb, init='random', random_state=0)
+    model = NMF(n_components=nb, init='nndsvdar')
+    b_in = model.fit_transform(np.maximum(res, 0)).astype(np.float32)
+    f_in = model.components_.squeeze().astype(np.float32)
+
+    return A, C, center, b_in, f_in
+
+#%%
+
+
+def finetune(Y, cin, nIter=5):
+    """compute a initialized version of A and C
+
+    Parameters :
+    -----------
+
+    Y:  D1*d2*T*K patches
+
+    c: array T*K
+        the inital calcium traces
+
+    nIter: int
+        True indicates that time is listed in the last axis of Y (matlab format)
+        and moves it in the front
+
+    Returns :
+    --------
+
+    a: array (d1,D2) the computed A as l2(Y*C)/Y*C
+
+    c: array(T) C as the sum of As on x*y axis
+
+
+    See Also:
+    ---------
+
+            """
+    #\bug
+    #\warning
+    debug_ = False
+    if debug_:
+        import os
+        f = open('_LOG_1_' + str(os.getpid()), 'w+')
+        f.write('Y:' + str(np.mean(Y)) + '\n')
+        f.write('cin:' + str(np.mean(cin)) + '\n')
+        f.close()
+
+    # we compute the multiplication of patches per traces ( non negatively )
+    for _ in range(nIter):
+        a = np.maximum(np.dot(Y, cin), 0)
+        a = old_div(a, np.sqrt(np.sum(a**2)))  # compute the l2/a
+        # c as the variation of thoses patches
+        cin = np.sum(Y * a[..., np.newaxis], tuple(np.arange(Y.ndim - 1)))
+
+    return a, cin
+
+#%%
+
+
+def imblur(Y, sig=5, siz=11, nDimBlur=None, kernel=None, opencv=True):
+    """
+    Spatial filtering with a Gaussian or user defined kernel
+
+    The parameters are specified in GreedyROI
+
+    :param Y: np.ndarray
+         d1 x d2 [x d3] x T movie, raw data.
+
+    :param sig: [optional] list,tuple
+        half size of neurons
+
+    :param siz: [optional] list,tuple
+        size of kernel (default 2*tau + 1).
+
+    :param nDimBlur: [optional]
+        if you want to specify the number of dimension
+
+    :param kernel: [optional]
+        if you want to specify a kernel
+
+    :param opencv: [optional]
+        if you want to process to the blur using open cv method
+
+    :return: the blurred image
+    """
+    # TODO: document (jerem)
+    if kernel is None:
+        if nDimBlur is None:
+            nDimBlur = Y.ndim - 1
+        else:
+            nDimBlur = np.min((Y.ndim, nDimBlur))
+
+        if np.isscalar(sig):
+            sig = sig * np.ones(nDimBlur)
+
+        if np.isscalar(siz):
+            siz = siz * np.ones(nDimBlur)
+
+        X = Y.copy()
+        if opencv and nDimBlur == 2:
+            if X.ndim > 2:
+                # if we are on a video we repeat for each frame
+                for frame in range(X.shape[-1]):
+                    if sys.version_info >= (3, 0):
+                        X[:, :, frame] = cv2.GaussianBlur(X[:, :, frame], tuple(
+                            siz), sig[0], None, sig[1], cv2.BORDER_CONSTANT)
+                    else:
+                        X[:, :, frame] = cv2.GaussianBlur(X[:, :, frame], tuple(siz), sig[
+                                                          0], sig[1], cv2.BORDER_CONSTANT, 0)
+
+            else:
+                if sys.version_info >= (3, 0):
+                    X = cv2.GaussianBlur(X, tuple(siz), sig[0], None, sig[1], cv2.BORDER_CONSTANT)
+                else:
+                    X = cv2.GaussianBlur(X, tuple(siz), sig[0], sig[1], cv2.BORDER_CONSTANT, 0)
+        else:
+            for i in range(nDimBlur):
+                h = np.exp(
+                    old_div(-np.arange(-np.floor(old_div(siz[i], 2)), np.floor(old_div(siz[i], 2)) + 1)**2, (2 * sig[i]**2)))
+                h /= np.sqrt(h.dot(h))
+                shape = [1] * len(Y.shape)
+                shape[i] = -1
+                X = correlate(X, h.reshape(shape), mode='constant')
+
+    else:
+        X = correlate(Y, kernel[..., np.newaxis], mode='constant')
+        # for t in range(np.shape(Y)[-1]):
+        #    X[:,:,t] = correlate(Y[:,:,t],kernel,mode='constant', cval=0.0)
+
+    return X
+
+#%%
+
+
+def hals(Y, A, C, b, f, bSiz=3, maxIter=5):
+    """ Hierarchical alternating least square method for solving NMF problem
+
+    Y = A*C + b*f
+
+    input:
+    ------
+       Y:      d1 X d2 [X d3] X T, raw data.
+        It will be reshaped to (d1*d2[*d3]) X T in this
+       function
+
+       A:      (d1*d2[*d3]) X K, initial value of spatial components
+
+       C:      K X T, initial value of temporal components
+
+       b:      (d1*d2[*d3]) X nb, initial value of background spatial component
+
+       f:      nb X T, initial value of background temporal component
+
+       bSiz:   int or tuple of int
+        blur size. A box kernel (bSiz X bSiz [X bSiz]) (if int) or bSiz (if tuple) will
+        be convolved with each neuron's initial spatial component, then all nonzero
+       pixels will be picked as pixels to be updated, and the rest will be
+       forced to be 0.
+
+       maxIter: maximum iteration of iterating HALS.
+
+    output:
+    -------
+        the updated A, C, b, f
+
+    @Author: Johannes Friedrich, Andrea Giovannucci
+
+    See Also:
+        http://proceedings.mlr.press/v39/kimura14.pdf
+    """
+
+    # smooth the components
+    dims, T = np.shape(Y)[:-1], np.shape(Y)[-1]
+    K = A.shape[1]  # number of neurons
+    nb = b.shape[1]  # number of background components
+    if isinstance(bSiz, (int, float)):
+        bSiz = [bSiz] * len(dims)
+    ind_A = nd.filters.uniform_filter(np.reshape(A, dims + (K,), order='F'), size=bSiz + [0])
+    ind_A = np.reshape(ind_A > 1e-10, (np.prod(dims), K), order='F')
+    ind_A = spr.csc_matrix(ind_A)  # indicator of nonnero pixels
+
+    def HALS4activity(Yr, A, C, iters=2):
+        U = A.T.dot(Yr)
+        V = A.T.dot(A)
+        for _ in range(iters):
+            for m in range(len(U)):  # neurons and background
+                C[m] = np.clip(C[m] + (U[m] - V[m].dot(C)) / V[m, m], 0, np.inf)
+        return C
+
+    def HALS4shape(Yr, A, C, iters=2):
+        U = C.dot(Yr.T)
+        V = C.dot(C.T)
+        for _ in range(iters):
+            for m in range(K):  # neurons
+                ind_pixels = np.squeeze(ind_A[:, m].toarray())
+                A[ind_pixels, m] = np.clip(A[ind_pixels, m] +
+                                           ((U[m, ind_pixels] - V[m].dot(A[ind_pixels].T)) /
+                                            V[m, m]), 0, np.inf)
+            for m in range(nb):  # background
+                A[:, K + m] = np.clip(A[:, K + m] + ((U[K + m] - V[K + m].dot(A.T)) /
+                                                     V[K + m, K + m]), 0, np.inf)
+        return A
+
+    Ab = np.c_[A, b]
+    Cf = np.r_[C, f.reshape(nb, -1)]
+    for _ in range(maxIter):
+        Cf = HALS4activity(np.reshape(Y, (np.prod(dims), T), order='F'), Ab, Cf)
+        Ab = HALS4shape(np.reshape(Y, (np.prod(dims), T), order='F'), Ab, Cf)
+
+    return Ab[:, :-nb], Cf[:-nb], Ab[:, -nb:], Cf[-nb:].reshape(nb, -1)
+
+
+@profile
+def greedyROI_corr(Y, Y_ds, max_number=None, gSiz=None, gSig=None, center_psf=True,
+                   min_corr=None, min_pnr=None, seed_method='auto', deconvolve_options=None,
+                   min_pixel=3, bd=0, thresh_init=2, ring_size_factor=None, nb=1, options=None,
+                   sn=None, save_video=False, video_name='initialization.mp4', ssub=1):
+    """
+    initialize neurons based on pixels' local correlations and peak-to-noise ratios.
+
+    Args:
+
+        *** see init_neurons_corr_pnr for descriptions of following input arguments ***
+        data:
+        max_number:
+        gSiz:
+        gSig:
+        center_psf:
+        min_corr:
+        min_pnr:
+        seed_method:
+        deconvolve_options:
+        min_pixel:
+        bd:
+        thresh_init:
+        swap_dim:
+        save_video:
+        video_name:
+        *** see init_neurons_corr_pnr for descriptions of above input arguments ***
+
+        ring_size_factor: float
+            it's the ratio between the ring radius and neuron diameters.
+        ring_model: Boolean
+            True indicates using ring model to estimate the background
+            components.
+        nb: integer
+            number of background components for approximating the background using NMF model
+
+    Returns:
+
+    """
+    if min_corr is None or min_pnr is None:
+        raise Exception('Either min_corr or min_pnr are None. Both of them must be real numbers.')
+
+    print('One photon initialization..')
+    A, C, _, _, center = init_neurons_corr_pnr(
+        Y_ds, max_number=max_number, gSiz=gSiz, gSig=gSig,
+        center_psf=center_psf, min_corr=min_corr,
+        min_pnr=min_pnr * np.sqrt(np.size(Y) / np.size(Y_ds)),
+        seed_method=seed_method, deconvolve_options=deconvolve_options,
+        min_pixel=min_pixel, bd=bd, thresh_init=thresh_init,
+        swap_dim=True, save_video=save_video, video_name=video_name)
+
+#    import caiman as cm
+#    cn_raw = cm.summary_images.local_correlations_fft(data.transpose([2,0,1]), swap_dim=False)
+#    _ = cm.utils.visualization.plot_contours(A, cn_raw.T, thr=0.9)
+#    plt.ginput()
+#    plt.close()
+
+    dims = Y.shape[:2]
+    T = Y.shape[-1]
+    d1, d2, total_frames = Y_ds.shape
+    tsub = int(round(float(T) / total_frames))
+    B = Y_ds.reshape((-1, total_frames), order='F') - A.dot(C)
+
+    if ring_size_factor is not None:
+        # background according to ringmodel
+        print('Compute Background')
+        W, b0 = compute_W(Y_ds.reshape((-1, total_frames), order='F'),
+                          A, C, (d1, d2), int(np.round(ring_size_factor * gSiz)))
+
+        B = -b0[:, None] - W.dot(B - b0[:, None])  # "-B"
+        B += Y_ds.reshape((-1, total_frames), order='F')  # "Y-B"
+
+        # find more neurons in residual
+        print('Compute Residuals')
+        if max_number is not None:
+            max_number -= A.shape[-1]
+        if max_number is not 0:
+            print('Initialization again')
+            A_R, C_R, _, _, center_R = init_neurons_corr_pnr(
+                (B - A.dot(C)).reshape(Y_ds.shape, order='F'),
+                max_number=max_number, gSiz=gSiz, gSig=gSig,
+                center_psf=center_psf, min_corr=min_corr, min_pnr=min_pnr,
+                seed_method=seed_method, deconvolve_options=deconvolve_options,
+                min_pixel=min_pixel, bd=bd, thresh_init=thresh_init,
+                swap_dim=True, save_video=save_video, video_name=video_name)
+            A = np.concatenate((A, A_R), 1)
+            C = np.concatenate((C, C_R), 0)
+
+        # 1st iteration on decimated data
+        print('Update Temporal')
+        C, A = caiman.source_extraction.cnmf.temporal.update_temporal_components(
+            B, spr.csc_matrix(A),
+            np.zeros((d1 * d2, 0), np.float32), C, np.zeros((0, total_frames), np.float32),
+            dview=None, bl=None, c1=None, sn=None, g=None, **options['temporal_params'])[:2]
+        print('Update Spatial')
+        options['spatial_params']['dims'] = (d1, d2)
+        A, _, C, _ = caiman.source_extraction.cnmf.spatial.update_spatial_components(
+            B, C=C, f=np.zeros((0, total_frames), np.float32), A_in=A,
+            sn=np.sqrt(downscale((sn**2).reshape(dims, order='F'),
+                                 tuple([ssub] * len(dims))).ravel() / tsub) / ssub,
+            b_in=np.zeros((d1 * d2, 0), np.float32),
+            dview=None, **options['spatial_params'])
+        A = A.astype(np.float32)
+
+        print('Compute Background Again')
+        # background according to ringmodel
+        W, b0 = compute_W(Y_ds.reshape((-1, total_frames), order='F'),
+                          A.toarray(), C, (d1, d2), int(np.round(ring_size_factor * gSiz)))
+
+        # 2nd iteration on non-decimated data
+        K = C.shape[0]
+        if T > total_frames:
+            C = np.repeat(C, tsub, 1)[:, :T]
+            Ys = (Y if ssub == 1 else downscale(Y, (ssub, ssub, 1))).reshape((-1, T), order='F')
+            # N.B: upsampling B in space is fine, but upsampling in time doesn't work well,
+            # cause the error in upsampled background can be of similar size as neural signal
+            B = Ys - A.dot(C)
+        else:
+            B = Y_ds.reshape((-1, T), order='F') - A.dot(C)
+        B = -b0[:, None] - W.dot(B - b0[:, None])  # "-B"
+        if ssub > 1:
+            B = np.reshape(B, (d1, d2, -1), order='F')
+            B = (np.repeat(np.repeat(B, ssub, 0), ssub, 1)[:dims[0], :dims[1]]
+                 .reshape((-1, T), order='F'))
+            A = A.toarray().reshape((d1, d2, K), order='F')
+            A = spr.csc_matrix(np.repeat(np.repeat(A, ssub, 0), ssub, 1)[:dims[0], :dims[1]]
+                               .reshape((np.prod(dims), K), order='F'))
+
+        print('Update Temporal')
+        B += Y.reshape((-1, T), order='F')  # "Y-B"
+        C, A, b__, f__, S__, bl__, c1__, neurons_sn__, g1__, YrA__, lam__ = \
+            caiman.source_extraction.cnmf.temporal.update_temporal_components(
+                B, spr.csc_matrix(A),
+                np.zeros((np.prod(dims), 0), np.float32), C, np.zeros((0, T), np.float32),
+                dview=None, bl=None, c1=None, sn=None, g=None, **options['temporal_params'])
+        print('Update Spatial')
+        options['spatial_params']['dims'] = dims
+        options['spatial_params']['se'] = np.ones((1,) * len((d1, d2)), dtype=np.uint8)
+        A, _, C, _ = caiman.source_extraction.cnmf.spatial.update_spatial_components(
+            B, C=C, f=np.zeros((0, T), np.float32), A_in=A, sn=sn,
+            b_in=np.zeros((np.prod(dims), 0), np.float32),
+            dview=None, **options['spatial_params'])
+        A = A.astype(np.float32)
+        nA = np.ravel(np.sqrt(A.power(2).sum(0)))
+        A = np.array(A / nA)
+        C *= nA[:, None]
+
+        print('Compute Background Again')  # on decimated data
+        A_ds = downscale(np.reshape(A, dims + (-1,), order='F'), (ssub, ssub, 1))
+        A_ds = np.reshape(A_ds, (d1 * d2, K), order='F')
+        # background according to ringmodel
+        W, b0 = compute_W(Y_ds.reshape((-1, total_frames), order='F'),
+                          A_ds, downscale(C, (1, tsub)), (d1, d2),
+                          int(np.round(ring_size_factor * gSiz)))
+        B = (Ys if T > total_frames else Y_ds.reshape((-1, total_frames), order='F')) - A_ds.dot(C)
+        B = b0[:, None] + W.dot(B - b0[:, None])
+
+    print('Estimate low rank Background')
+
+    use_NMF = True
+    if use_NMF:
+        model = NMF(n_components=nb, init='nndsvdar')  # , init='random', random_state=0)
+        b_in = model.fit_transform(np.maximum(B, 0))
+        #f_in = model.components_.squeeze()
+        f_in = np.linalg.lstsq(b_in, B)[0]
+    else:
+        b_in, s_in, f_in = spr.linalg.svds(B, k=nb)
+        f_in *= s_in[:, np.newaxis]
+
+    return A, C, center.T, b_in.astype(np.float32), f_in.astype(np.float32)
+
+
+@profile
+def init_neurons_corr_pnr(data, max_number=None, gSiz=15, gSig=None,
+                          center_psf=True, min_corr=0.8, min_pnr=10,
+                          seed_method='auto', deconvolve_options=None,
+                          min_pixel=3, bd=1, thresh_init=2, swap_dim=True,
+                          save_video=False, video_name='initialization.mp4'):
+    """
+    using greedy method to initialize neurons by selecting pixels with large
+    local correlation and large peak-to-noise ratio
+    Args:
+        data: np.ndarray (3D)
+            the data used for initializing neurons. its dimension can be
+            d1*d2*T or T*d1*d2. If it's the latter, swap_dim should be
+            False; otherwise, True.
+        max_number: integer
+            maximum number of neurons to be detected. If None, then the
+            algorithm will stop when all pixels are below the thresholds.
+        gSiz: float
+            average diameter of a neuron
+        gSig: float number or a vector with two elements.
+            gaussian width of the gaussian kernel used for spatial filtering.
+        center_psf: Boolean
+            True indicates centering the filtering kernel for background
+            removal. This is useful for data with large background
+            fluctuations.
+        min_corr: float
+            minimum local correlation coefficients for selecting a seed pixel.
+        min_pnr: float
+            minimum peak-to-noise ratio for selecting a seed pixel.
+        seed_method: str {'auto', 'manual'}
+            methods for choosing seed pixels.
+        deconvolve_options: dict
+            all options for deconvolving temporal traces.
+        min_pixel: integer
+            minimum number of nonzero pixels for one neuron.
+        bd: integer
+            pixels that are bd pixels away from the boundary will be ignored for initializing neurons.
+        thresh_init: float
+            pixel values smaller than thresh_init*noise will be set as 0
+            when computing the local correlation image.
+        swap_dim: Boolean
+            True indicates that time is listed in the last axis of Y (matlab
+            format)
+        save_video: Boolean
+            save the initialization procedure if it's True
+        video_name: str
+            name of the video to be saved.
+
+    Returns:
+        A: np.ndarray (d1*d2*T)
+            spatial components of all neurons
+        C: np.ndarray (K*T)
+            nonnegative and denoised temporal components of all neurons
+        C_raw: np.ndarray (K*T)
+            raw calcium traces of all neurons
+        S: np.ndarray (K*T)
+            deconvolved calcium traces of all neurons
+        center: np.ndarray
+            center localtions of all neurons
+    """
+
+    if deconvolve_options is None:
+        deconvolve_options = {'bl': None,
+                              'c1': None,
+                              'g': None,
+                              'sn': None,
+                              'p': 1,
+                              'approach': 'constrained foopsi',
+                              'method': 'oasis',
+                              'bas_nonneg': True,
+                              'noise_range': [.25, .5],
+                              'noise_method': 'logmexp',
+                              'lags': 5,
+                              'fudge_factor': 1.0,
+                              'verbosity': None,
+                              'solvers': None,
+                              'optimize_g': 1,
+                              'penalty': 1}
+    # parameters
+    if swap_dim:
+        d1, d2, total_frames = data.shape
+        data_raw = np.transpose(data, [2, 0, 1])
+    else:
+        total_frames, d1, d2 = data.shape
+        data_raw = data
+
+    data_filtered = data_raw.copy()
+    if gSig:
+        # spatially filter data
+        if not isinstance(gSig, list):
+            gSig = [gSig, gSig]
+        ksize = tuple([(3 * i) // 2 * 2 + 1 for i in gSig])
+        # create a spatial filter for removing background
+
+        if center_psf:
+            for idx, img in enumerate(data_filtered):
+                data_filtered[idx, ] = cv2.GaussianBlur(img, ksize=ksize, sigmaX=gSig[0],
+                                                        sigmaY=gSig[1], borderType=1) \
+                    - cv2.boxFilter(img, ddepth=-1, ksize=ksize, borderType=1)
+                # data_filtered[idx, ] = cv2.filter2D(img, -1, psf, borderType=1)
+        else:
+            for idx, img in enumerate(data_filtered):
+                data_filtered[idx, ] = cv2.GaussianBlur(img, ksize=ksize, sigmaX=gSig[
+                                                        0], sigmaY=gSig[1], borderType=1)
+
+    # compute peak-to-noise ratio
+    data_filtered -= data_filtered.mean(axis=0)
+    data_max = np.max(data_filtered, axis=0)
+    noise_pixel = get_noise_fft(data_filtered.transpose())[0].transpose()
+    pnr = np.divide(data_max, noise_pixel)
+
+    # remove small values and only keep pixels with large fluorescence signals
+    tmp_data = np.copy(data_filtered)
+    tmp_data[tmp_data < thresh_init * noise_pixel] = 0
+    # compute correlation image
+    cn = caiman.summary_images.local_correlations_fft(tmp_data, swap_dim=False)
+    del(tmp_data)
+#    cn[np.isnan(cn)] = 0  # remove abnormal pixels
+
+    data_raw = data_raw.copy()  # make required copy here, after memory intensive computation of cn
+
+    # screen seed pixels as neuron centers
+    v_search = cn * pnr
+    v_search[(cn < min_corr) | (pnr < min_pnr)] = 0
+    ind_search = (v_search <= 0)  # indicate whether the pixel has
+    # been searched before. pixels with low correlations or low PNRs are
+    # ignored directly. ind_search[i]=0 means the i-th pixel is still under
+    # consideration of being a seed pixel
+
+    # pixels near the boundaries are ignored because of artifacts
+    ind_bd = np.zeros(shape=(d1, d2)).astype(np.bool)  # indicate boundary pixels
+    if bd > 0:
+        ind_bd[:bd, :] = True
+        ind_bd[-bd:, :] = True
+        ind_bd[:, :bd] = True
+        ind_bd[:, -bd:] = True
+
+    ind_search[ind_bd] = 1
+
+    # creating variables for storing the results
+    if not max_number:
+        # maximum number of neurons
+        max_number = np.int32((ind_search.size - ind_search.sum()) / 5)
+    Ain = np.zeros(shape=(max_number, d1, d2), dtype=np.float32)  # neuron shapes
+    Cin = np.zeros(shape=(max_number, total_frames), dtype=np.float32)  # de-noised traces
+    Sin = np.zeros(shape=(max_number, total_frames), dtype=np.float32)  # spiking # activity
+    Cin_raw = np.zeros(shape=(max_number, total_frames), dtype=np.float32)  # raw traces
+    center = np.zeros(shape=(2, max_number))  # neuron centers
+
+    num_neurons = 0  # number of initialized neurons
+    continue_searching = True
+    min_v_search = min_corr * min_pnr
+
+    if save_video:
+        FFMpegWriter = animation.writers['ffmpeg']
+        metadata = dict(title='Initialization procedure', artist='CaImAn',
+                        comment='CaImAn is cool!')
+        writer = FFMpegWriter(fps=2, metadata=metadata)
+        # visualize the initialization procedure.
+        fig = plt.figure(figsize=(12, 8), facecolor=(0.9, 0.9, 0.9))
+        # with writer.saving(fig, "initialization.mp4", 150):
+        writer.setup(fig, video_name, 150)
+
+        ax_cn = plt.subplot2grid((2, 3), (0, 0))
+        ax_cn.imshow(cn)
+        ax_cn.set_title('Correlation')
+        ax_cn.set_axis_off()
+
+        ax_pnr_cn = plt.subplot2grid((2, 3), (0, 1))
+        ax_pnr_cn.imshow(cn * pnr)
+        ax_pnr_cn.set_title('Correlation*PNR')
+        ax_pnr_cn.set_axis_off()
+
+        ax_cn_box = plt.subplot2grid((2, 3), (0, 2))
+        ax_cn_box.imshow(cn)
+        ax_cn_box.set_xlim([54, 63])
+        ax_cn_box.set_ylim([54, 63])
+        ax_cn_box.set_title('Correlation')
+        ax_cn_box.set_axis_off()
+
+        ax_traces = plt.subplot2grid((2, 3), (1, 0), colspan=3)
+        ax_traces.set_title('Activity at the seed pixel')
+
+        writer.grab_frame()
+
+    while continue_searching:
+        if seed_method.lower() == 'manual':
+            pass
+            # manually pick seed pixels
+        else:
+            # local maximum, for identifying seed pixels in following steps
+            v_search[(cn < min_corr) | (pnr < min_pnr)] = 0
+            v_search[ind_search] = 0
+            tmp_kernel = np.ones(shape=tuple([gSiz // 3] * 2))
+            v_max = cv2.dilate(v_search, tmp_kernel)
+
+            # automatically select seed pixels as the local maximums
+            v_max[(v_search != v_max) | (v_search < min_v_search)] = 0
+            v_max[ind_search] = 0
+            [rsub_max, csub_max] = v_max.nonzero()  # subscript of seed pixels
+            local_max = v_max[rsub_max, csub_max]
+            n_seeds = len(local_max)  # number of candidates
+            if n_seeds == 0:
+                # no more candidates for seed pixels
+                break
+            else:
+                # order seed pixels according to their corr * pnr values
+                ind_local_max = local_max.argsort()[::-1]
+            img_vmax = np.median(local_max)
+
+        # try to initialization neurons given all seed pixels
+        for ith_seed, idx in enumerate(ind_local_max):
+            r = rsub_max[idx]
+            c = csub_max[idx]
+            ind_search[r, c] = True  # this pixel won't be searched
+            if v_search[r, c] < min_v_search:
+                # skip this pixel if it's not sufficient for being a seed pixel
+                continue
+
+            # roughly check whether this is a good seed pixel
+            y0 = data_filtered[:, r, c]
+            if np.max(y0) < thresh_init * noise_pixel[r, c]:
+                v_search[r, c] = 0
+                continue
+
+            if Ain[:, r, c].sum() > 0 and np.max([scipy.stats.pearsonr(y0, cc)[0]
+                                                  for cc in Cin_raw[Ain[:, r, c] > 0]]) > .7:
+                v_search[r, c] = 0
+                continue
+
+            # crop a small box for estimation of ai and ci
+            r_min = max(0, r - gSiz)
+            r_max = min(d1, r + gSiz + 1)
+            c_min = max(0, c - gSiz)
+            c_max = min(d2, c + gSiz + 1)
+            nr = r_max - r_min
+            nc = c_max - c_min
+            patch_dims = (nr, nc)  # patch dimension
+            data_raw_box = \
+                data_raw[:, r_min:r_max, c_min:c_max].reshape(-1, nr * nc)
+            data_filtered_box = \
+                data_filtered[:, r_min:r_max, c_min:c_max].reshape(-1, nr * nc)
+            # index of the seed pixel in the cropped box
+            ind_ctr = np.ravel_multi_index((r - r_min, c - c_min),
+                                           dims=(nr, nc))
+
+            # neighbouring pixels to update after initializing one neuron
+            r2_min = max(0, r - 2 * gSiz)
+            r2_max = min(d1, r + 2 * gSiz + 1)
+            c2_min = max(0, c - 2 * gSiz)
+            c2_max = min(d2, c + 2 * gSiz + 1)
+
+            if save_video:
+                ax_pnr_cn.cla()
+                ax_pnr_cn.imshow(v_search, vmin=0, vmax=img_vmax)
+                ax_pnr_cn.set_title('Neuron %d' % (num_neurons + 1))
+                ax_pnr_cn.set_axis_off()
+                ax_pnr_cn.plot(csub_max[ind_local_max[ith_seed:]], rsub_max[
+                    ind_local_max[ith_seed:]], '.r', ms=5)
+                ax_pnr_cn.plot(c, r, 'or', markerfacecolor='red')
+
+                ax_cn_box.imshow(cn[r_min:r_max, c_min:c_max], vmin=0, vmax=1)
+                ax_cn_box.set_title('Correlation')
+
+                ax_traces.cla()
+                ax_traces.plot(y0)
+                ax_traces.set_title('The fluo. trace at the seed pixel')
+
+                writer.grab_frame()
+
+            [ai, ci_raw, ind_success] = extract_ac(data_filtered_box,
+                                                   data_raw_box, ind_ctr, patch_dims)
+
+            if (np.sum(ai > 0) < min_pixel) or (not ind_success):
+                # bad initialization. discard and continue
+                continue
+            else:
+                # cheers! good initialization.
+                center[:, num_neurons] = [c, r]
+                Ain[num_neurons, r_min:r_max, c_min:c_max] = ai
+                Cin_raw[num_neurons] = ci_raw.squeeze()
+                if deconvolve_options:
+                    # deconvolution
+                    ci, si, tmp_options, baseline, c1 = \
+                        deconvolve_ca(ci_raw, deconvolve_options)
+                    Cin[num_neurons] = ci
+                    Sin[num_neurons] = si
+                else:
+                    # no deconvolution
+                    baseline = np.median(ci_raw)
+                    ci_raw -= baseline
+                    ci = ci_raw.copy()
+                    ci[ci < 0] = 0
+                    Cin[num_neurons] = ci.squeeze()
+
+                if save_video:
+                    # mark the seed pixel on the correlation image
+                    ax_cn.plot(c, r, '.r')
+
+                    ax_cn_box.cla()
+                    ax_cn_box.imshow(ai)
+                    ax_cn_box.set_title('Spatial component')
+
+                    ax_traces.cla()
+                    ax_traces.plot(ci_raw)
+                    ax_traces.plot(ci, 'r')
+                    ax_traces.set_title('Temporal component')
+
+                    writer.grab_frame()
+
+                # remove the spatial-temporal activity of the initialized
+                # and update correlation image & PNR image
+                # update the raw data
+                data_raw[:, r_min:r_max, c_min:c_max] -= \
+                    ai[np.newaxis, ...] * ci[..., np.newaxis, np.newaxis]
+
+                if gSig:
+                    # spatially filtered the neuron shape
+                    tmp_img = Ain[num_neurons, r2_min:r2_max, c2_min:c2_max]
+                    if center_psf:
+                        ai_filtered = cv2.GaussianBlur(tmp_img, ksize=ksize,
+                                                       sigmaX=gSig[0], sigmaY=gSig[1],
+                                                       borderType=cv2.BORDER_REFLECT) \
+                            - cv2.boxFilter(tmp_img, ddepth=-1,
+                                            ksize=ksize, borderType=cv2.BORDER_REFLECT)
+                    else:
+                        ai_filtered = cv2.GaussianBlur(tmp_img, ksize=ksize,
+                                                       sigmaX=gSig[0], sigmaY=gSig[1],
+                                                       borderType=cv2.BORDER_REFLECT)
+                    # update the filtered data
+                    data_filtered[:, r2_min:r2_max, c2_min:c2_max] -= \
+                        ai_filtered[np.newaxis, ...] * ci[..., np.newaxis, np.newaxis]
+                    data_filtered_box = data_filtered[:, r2_min:r2_max, c2_min:c2_max].copy()
+                else:
+                    data_filtered_box = data_raw[:, r2_min:r2_max, c2_min:c2_max].copy()
+
+                # update PNR image
+                data_filtered_box -= data_filtered_box.mean(axis=0)
+                max_box = np.max(data_filtered_box, axis=0)
+                noise_box = noise_pixel[r2_min:r2_max, c2_min:c2_max]
+                pnr_box = np.divide(max_box, noise_box)
+                pnr[r2_min:r2_max, c2_min:c2_max] = pnr_box
+                pnr_box[pnr_box < min_pnr] = 0
+
+                # update correlation image
+                data_filtered_box[data_filtered_box < thresh_init * noise_box] = 0
+                cn_box = caiman.summary_images.local_correlations_fft(
+                    data_filtered_box, swap_dim=False)
+                cn_box[np.isnan(cn_box) | (cn_box < 0)] = 0
+                cn[r_min:r_max, c_min:c_max] = cn_box[
+                    (r_min - r2_min):(r_max - r2_min), (c_min - c2_min):(c_max - c2_min)]
+                cn_box = cn[r2_min:r2_max, c2_min:c2_max]
+                cn_box[cn_box < min_corr] = 0
+
+                # update v_search
+                v_search[r2_min:r2_max, c2_min:c2_max] = cn_box * pnr_box
+                # avoid searching nearby pixels
+                # v_search[r_min:r_max, c_min:c_max] *= (ai < np.max(ai) / 2.)
+
+                # increase the number of detected neurons
+                num_neurons += 1  #
+                if num_neurons == max_number:
+                    continue_searching = False
+                    break
+                else:
+                    if num_neurons % 100 == 1:
+                        print(num_neurons - 1, 'neurons have been initialized')
+
+    print('In total, ', num_neurons, 'neurons were initialized.')
+    # A = np.reshape(Ain[:num_neurons], (-1, d1 * d2)).transpose()
+    A = np.reshape(Ain[:num_neurons], (-1, d1 * d2), order='F').transpose()
+    C = Cin[:num_neurons]
+    C_raw = Cin_raw[:num_neurons]
+    S = Sin[:num_neurons]
+    center = center[:, :num_neurons]
+
+    if save_video:
+        plt.close()
+        writer.finish()
+
+    return A, C, C_raw, S, center
+
+
+def extract_ac(data_filtered, data_raw, ind_ctr, patch_dims):
+    # parameters
+    min_corr_neuron = 0.7
+    max_corr_bg = 0.3
+    data_filtered = data_filtered.copy()
+
+    # compute the temporal correlation between each pixel and the seed pixel
+    data_filtered -= data_filtered.mean(axis=0)  # data centering
+    tmp_std = np.sqrt(np.sum(data_filtered ** 2, axis=0))  # data
+    # normalization
+    tmp_std[tmp_std == 0] = 1
+    data_filtered /= tmp_std
+    y0 = data_filtered[:, ind_ctr]  # fluorescence trace at the center
+    tmp_corr = np.dot(y0.reshape(1, -1), data_filtered)  # corr. coeff. with y0
+    ind_neuron = (tmp_corr > min_corr_neuron).squeeze()  # pixels in the central area of neuron
+    ind_bg = (tmp_corr < max_corr_bg).squeeze()  # pixels outside of neuron's ROI
+
+    # extract temporal activity
+    ci = np.mean(data_filtered[:, ind_neuron], axis=1).reshape(-1, 1)
+    # initialize temporal activity of the neural
+    ci -= np.median(ci)
+    if np.linalg.norm(ci) == 0:  # avoid empty results
+        return None, None, False
+
+    # roughly estimate the background fluctuation
+    y_bg = np.median(data_raw[:, ind_bg], axis=1).reshape(-1, 1)
+    # extract spatial components
+    # pdb.set_trace()
+    X = np.hstack([ci - ci.mean(), y_bg - y_bg.mean(), np.ones(ci.shape)])
+    XX = np.dot(X.transpose(), X)
+    Xy = np.dot(X.T, data_raw)
+    ai = scipy.linalg.lstsq(XX, Xy)[0][0]
+    ai = ai.reshape(patch_dims)
+    ai[ai < 0] = 0
+
+    # post-process neuron shape
+    ai = circular_constraint(ai)
+
+    # return results
+    return ai, ci.reshape(len(ci)), True
+
+
+@profile
+def compute_W(Y, A, C, dims, radius, data_fits_in_memory=True):
+    """compute background according to ring model
+    solves the problem
+        min_{W,b0} ||X-W*X|| with X = Y - A*C - b0*1'
+    subject to
+        W(i,j) = 0 for each pixel j that is not in ring around pixel i
+    Problem parallelizes over pixels i
+    Fluctuating background activity is W*X, constant baselines b0.
+    Parameters:
+    ----------
+    Y: np.ndarray (2D or 3D)
+        movie, raw data in 2D or 3D (pixels x time).
+    A: np.ndarray or sparse matrix
+        spatial footprint of each neuron.
+    C: np.ndarray
+        calcium activity of each neuron.
+    dims: tuple
+        x, y[, z] movie dimensions
+    radius: int
+        radius of ring
+    data_fits_in_memory: [optional] bool
+        If true, use faster but more memory consuming computation
+
+    Returns:
+    --------
+    W: scipy.sparse.csr_matrix (pixels x pixels)
+        estimate of weight matrix for fluctuating background
+    b0: np.ndarray (pixels,)
+        estimate of constant background baselines
+    """
+
+    ring = disk(radius + 1, dtype=bool)
+    ring[1:-1, 1:-1] -= disk(radius, dtype=bool)
+    ringidx = [i - radius - 1 for i in np.nonzero(ring)]
+
+    def get_indices_of_pixels_on_ring(pixel):
+        pixel = np.unravel_index(pixel, dims, order='F')
+        x = pixel[0] + ringidx[0]
+        y = pixel[1] + ringidx[1]
+        inside = (x >= 0) * (x < dims[0]) * (y >= 0) * (y < dims[1])
+        return np.ravel_multi_index((x[inside], y[inside]), dims, order='F')
+
+    b0 = np.array(Y.mean(1)) - A.dot(C.mean(1))
+    X = Y - A.dot(C) - b0[:, None] if data_fits_in_memory else None
+
+    indices = []
+    data = []
+    indptr = [0]
+    for p in xrange(np.prod(dims)):
+        index = get_indices_of_pixels_on_ring(p)
+        indices += list(index)
+        B = Y[index] - A[index].dot(C) - b0[index, None] if X is None else X[index]
+        data += list(np.linalg.inv(np.array(B.dot(B.T)) +
+                                   1e-9 * np.eye(len(index), dtype='float32')).
+                     dot(B.dot(Y[p] - A[p].dot(C).ravel() - b0[p] if X is None else X[p])))
+        # np.linalg.lstsq seems less robust but scipy version would be (robust but for the problem size slower) alternative
+        # data += list(scipy.linalg.lstsq(B.T, Y[p] - A[p].dot(C) - b0[p], check_finite=False)[0])
+        indptr.append(len(indices))
+    return spr.csr_matrix((data, indices, indptr), dtype='float32'), b0.astype(np.float32)